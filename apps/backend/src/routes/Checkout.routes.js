const express = require('express');
const router = express.Router();
<<<<<<< HEAD
const stripe = require("stripe")("sk_test_51S0u5XQnbFIuhN9UKC4JnYCbkNV8z7e98bBeI6GekB7zynMKHCriJDHLO8x3bjpefaIhG2QMV1VpyLwAXu4FhQKu00xqTpMdX4");
=======
const config = require('../config/env');

// Lazily initialize Stripe only when needed to avoid crashing when key is missing
let stripeInstance = null;
function getStripe() {
  if (stripeInstance) return stripeInstance;
  const key = process.env.STRIPE_SECRET_KEY || config.STRIPE_SECRET_KEY;
  if (!key) {
    return null;
  }
  // eslint-disable-next-line global-require
  stripeInstance = require('stripe')(key);
  return stripeInstance;
}
>>>>>>> dddb7a6d

router.post("/create-checkout-session", async (req, res) => {
  const { products, metadata } = req.body;
  // Merge client-provided metadata with the authenticated user id so webhook can notify the right user
  const userId = req.user?._id ? String(req.user._id) : undefined;
  const mergedMetadata = { ...(metadata || {}), ...(userId ? { userId } : {}) };
  
  try {
    const stripe = getStripe();
    if (!stripe) {
      return res.status(503).json({
        error: "Stripe is not configured on the server",
        message: "Set STRIPE_SECRET_KEY in apps/backend/.env and restart the server."
      });
    }
    // Extract plan details from metadata for URL parameters
    const planName = mergedMetadata?.plan || 'premium';
    const amount = products[0]?.price_data?.unit_amount ? (products[0].price_data.unit_amount / 100).toFixed(2) : '0';
    const billingCycle = mergedMetadata?.billing_cycle || 'monthly';
    
    // Build success URL with plan details
    const successParams = new URLSearchParams({
      session_id: '{CHECKOUT_SESSION_ID}',
      plan: planName,
      amount: amount,
      billing_cycle: billingCycle
    });
    
    const cancelParams = new URLSearchParams({
      session_id: '{CHECKOUT_SESSION_ID}',
      reason: 'user_cancelled',
      plan: planName,
      amount: amount
    });

    const session = await stripe.checkout.sessions.create({
      payment_method_types: ["card"],
      line_items: products,
      mode: "payment",
      success_url: `${config.FRONTEND_URL || 'http://localhost:5173'}/success?${successParams.toString()}`,
      cancel_url: `${config.FRONTEND_URL || 'http://localhost:5173'}/cancel?${cancelParams.toString()}`,
      metadata: mergedMetadata,
    });
    
    // Return session ID for redirectToCheckout
    res.json({ 
      id: session.id,
      url: session.url 
    });
  } catch (error) {
    console.error("Error creating checkout session:", error);
    res.status(500).json({ error: "Failed to create checkout session" });
  }
});

module.exports = router;<|MERGE_RESOLUTION|>--- conflicted
+++ resolved
@@ -1,23 +1,6 @@
 const express = require('express');
 const router = express.Router();
-<<<<<<< HEAD
 const stripe = require("stripe")("sk_test_51S0u5XQnbFIuhN9UKC4JnYCbkNV8z7e98bBeI6GekB7zynMKHCriJDHLO8x3bjpefaIhG2QMV1VpyLwAXu4FhQKu00xqTpMdX4");
-=======
-const config = require('../config/env');
-
-// Lazily initialize Stripe only when needed to avoid crashing when key is missing
-let stripeInstance = null;
-function getStripe() {
-  if (stripeInstance) return stripeInstance;
-  const key = process.env.STRIPE_SECRET_KEY || config.STRIPE_SECRET_KEY;
-  if (!key) {
-    return null;
-  }
-  // eslint-disable-next-line global-require
-  stripeInstance = require('stripe')(key);
-  return stripeInstance;
-}
->>>>>>> dddb7a6d
 
 router.post("/create-checkout-session", async (req, res) => {
   const { products, metadata } = req.body;
