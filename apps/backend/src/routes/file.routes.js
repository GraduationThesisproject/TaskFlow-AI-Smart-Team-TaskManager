--- conflicted
+++ resolved
@@ -8,11 +8,7 @@
   deleteFileById,
   getUserFiles
 } = require('../controllers/file.controller');
-<<<<<<< HEAD
 const {authMiddleware} = require('../middlewares/auth.middleware');
-=======
-const { authMiddleware } = require('../middlewares/auth.middleware');
->>>>>>> 6b5c2d06
 const { 
   uploadMiddlewares, 
   processUploadedFiles, 
