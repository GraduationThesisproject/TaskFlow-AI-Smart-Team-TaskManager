--- conflicted
+++ resolved
@@ -29,22 +29,14 @@
 );
 
 router.put('/:id', 
-<<<<<<< HEAD
     requireWorkspacePermission(),
     validateMiddleware(workspaceSchemas.updateWorkspaceSchema),
-=======
-    validateMiddleware(updateWorkspaceSchema),
->>>>>>> 85316535
     workspaceController.updateWorkspace
 );
 
 router.post('/:id/invite',
-<<<<<<< HEAD
     requireWorkspacePermission(),
     validateMiddleware(workspaceSchemas.inviteMemberSchema),
-=======
-    validateMiddleware(inviteMemberSchema),
->>>>>>> 85316535
     workspaceController.inviteMember
 );
 
@@ -57,20 +49,13 @@
 );
 
 router.delete('/:id/members/:memberId',
-<<<<<<< HEAD
     requireWorkspacePermission(),
-=======
->>>>>>> 85316535
     workspaceController.removeMember
 );
 
 router.put('/:id/settings',
-<<<<<<< HEAD
     requireWorkspacePermission(),
     validateMiddleware(workspaceSchemas.updateSettingsSchema),
-=======
-    validateMiddleware(updateSettingsSchema),
->>>>>>> 85316535
     workspaceController.updateSettings
 );
 
@@ -80,12 +65,8 @@
 );
 
 router.post('/:id/transfer-ownership',
-<<<<<<< HEAD
     requireWorkspacePermission(), // Only owner has this permission
     validateMiddleware(workspaceSchemas.transferOwnershipSchema),
-=======
-    validateMiddleware(transferOwnershipSchema),
->>>>>>> 85316535
     workspaceController.transferOwnership
 );
 
@@ -103,10 +84,7 @@
 
 // Delete workspace - rely on controller for final permission (owner or privileged admin)
 router.delete('/:id',
-<<<<<<< HEAD
     requireWorkspacePermission(),
-=======
->>>>>>> 85316535
     workspaceController.deleteWorkspace
 );
 
