require('dotenv').config();
//for auth i use require('dotenv').config();
//👉 dotenv allows you to use a .env file to store secret information (like database passwords, API keys, JWT secrets).
const http = require('http');
const socketIo = require('socket.io');
const env = require('./config/env');
const app = require('./app');
const connectDB = require('./config/db');
const config = require('./config/env');
const Workspace = require('./models/Workspace');
const WorkspaceService = require('./services/workspace.service');
//for authentication i use (mongoose ) from connectDB/db.js



const logger = require('./config/logger');
const os = require('os');
const { ensureDirectoriesExist } = require('./config/multer');
const { initializeSockets } = require('./sockets');

const PORT = env.PORT || 3001;

// Connect to database
connectDB();

// Initialize file storage directories
ensureDirectoriesExist();

// Create HTTP server
const server = http.createServer(app);

// Setup Socket.IO with CORS for WebSocket requests only
const socketCorsOptions = {
    origin: function (origin, callback) {
        // Allow requests with no origin (like mobile apps or curl requests)
        if (!origin) return callback(null, true);
        
        // CORS_ORIGIN is already processed as an array in env.js
        let allowedOrigins = env.CORS_ORIGIN || [];
        
        // Ensure allowedOrigins is always an array
        if (!Array.isArray(allowedOrigins)) {
            allowedOrigins = [];
        }
        
        if (allowedOrigins.indexOf(origin) !== -1) {
            callback(null, true);
        } else {
            callback(new Error(`Origin ${origin} not allowed by Socket.IO CORS. Allowed: ${allowedOrigins.join(', ')}`));
        }
    },
    methods: ['GET', 'POST'],
    credentials: true,
    allowedHeaders: ['Content-Type', 'Authorization', 'X-Requested-With', 'X-Socket-ID']
};


const io = socketIo(server, {
    path: '/socket.io',
    cors: socketCorsOptions,
});

// Make io available globally for notifications
global.io = io;
app.set('io', io);

// Setup socket handlers
const socketNamespaces = initializeSockets(io);

// Add test socket namespace for debugging (no authentication required)
const testNamespace = io.of('/test');
testNamespace.on('connection', (socket) => {
    logger.info(`Test socket connected: ${socket.id}`);
    
    socket.emit('connected', {
        message: 'Test socket connected successfully',
        socketId: socket.id,
        timestamp: new Date().toISOString()
    });
    
    socket.on('ping', () => {
        socket.emit('pong', {
            message: 'Pong!',
            timestamp: new Date().toISOString()
        });
    });
    
    socket.on('disconnect', () => {
        logger.info(`Test socket disconnected: ${socket.id}`);
    });
});

// Start server
server.listen(PORT, '0.0.0.0', () => {
    logger.info(`🚀 TaskFlow API server running on port ${PORT}`);
    logger.info(`📊 Environment: ${process.env.NODE_ENV || 'development'}`);
<<<<<<< HEAD
    logger.info(`🔗 Health check (local): http://localhost:${PORT}/health`);

    // Log LAN URLs to help mobile devices connect
    const ifaces = os.networkInterfaces();
    const lanAddrs = Object.values(ifaces)
      .flat()
      .filter((i) => i && i.family === 'IPv4' && !i.internal)
      .map((i) => i.address);
    lanAddrs.forEach((addr) => {
      logger.info(`🔗 Health check (LAN): http://${addr}:${PORT}/health`);
      logger.info(`🔌 Socket.IO (LAN):   http://${addr}:${PORT}/socket.io`);
    });
=======
    logger.info(`🔗 Health check: http://localhost:${PORT}/health`);
    logger.info(`🌐 Network access: http://192.168.1.142:${PORT}/health`);
>>>>>>> 74f62d52
});

// Periodic cleanup: permanently delete archived workspaces whose countdown reached 0
const CLEANUP_INTERVAL_MS = 5 * 1000; // every 5 seconds
async function cleanupArchivedWorkspaces() {
    try {
        const now = new Date();
        const expired = await Workspace.find({
            status: 'archived',
            archiveExpiresAt: { $lte: now }
        }).select('_id owner name');

        if (expired.length > 0) {
            logger.info(`Auto-cleanup: deleting ${expired.length} archived workspace(s)`);
        }

        for (const ws of expired) {
            try {
                await WorkspaceService.deleteWorkspace(ws._id, ws.owner);
                logger.info(`Auto-deleted workspace ${ws._id} (${ws.name})`);
            } catch (e) {
                logger.warn('Auto-delete workspace failed', {
                    workspaceId: ws?._id?.toString?.(),
                    error: e?.message
                });
            }
        }
    } catch (e) {
        logger.error('Cleanup archived workspaces error', { error: e?.message, stack: e?.stack });
    }
}

// Kick off periodic cleanup
setInterval(cleanupArchivedWorkspaces, CLEANUP_INTERVAL_MS);
// Also run once on startup
cleanupArchivedWorkspaces();

// Graceful shutdown
process.on('SIGINT', () => {
    logger.info('SIGINT received, shutting down gracefully...');
    server.close(() => {
        logger.info('Server closed');
        process.exit(0);
    });
});

// Handle unhandled promise rejections without crashing
process.on('unhandledRejection', (err, promise) => {
    logger.error('Unhandled Promise Rejection:', {
        error: err.message,
        stack: err.stack,
        promise: promise
    });
    // Don't crash the server, just log the error
    // The server will continue running
});

// Handle uncaught exceptions
process.on('uncaughtException', (err) => {
    logger.error('Uncaught Exception:', {
        error: err.message,
        stack: err.stack
    });
    // Only exit for uncaught exceptions (not promise rejections)
    server.close(() => {
        logger.error('Server closed due to uncaught exception');
        process.exit(1);
    });
});

module.exports = server;<|MERGE_RESOLUTION|>--- conflicted
+++ resolved
@@ -94,23 +94,8 @@
 server.listen(PORT, '0.0.0.0', () => {
     logger.info(`🚀 TaskFlow API server running on port ${PORT}`);
     logger.info(`📊 Environment: ${process.env.NODE_ENV || 'development'}`);
-<<<<<<< HEAD
-    logger.info(`🔗 Health check (local): http://localhost:${PORT}/health`);
-
-    // Log LAN URLs to help mobile devices connect
-    const ifaces = os.networkInterfaces();
-    const lanAddrs = Object.values(ifaces)
-      .flat()
-      .filter((i) => i && i.family === 'IPv4' && !i.internal)
-      .map((i) => i.address);
-    lanAddrs.forEach((addr) => {
-      logger.info(`🔗 Health check (LAN): http://${addr}:${PORT}/health`);
-      logger.info(`🔌 Socket.IO (LAN):   http://${addr}:${PORT}/socket.io`);
-    });
-=======
     logger.info(`🔗 Health check: http://localhost:${PORT}/health`);
     logger.info(`🌐 Network access: http://192.168.1.142:${PORT}/health`);
->>>>>>> 74f62d52
 });
 
 // Periodic cleanup: permanently delete archived workspaces whose countdown reached 0
