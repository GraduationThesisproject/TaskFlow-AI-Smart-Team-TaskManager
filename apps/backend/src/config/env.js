--- conflicted
+++ resolved
@@ -19,18 +19,9 @@
     'http://localhost:5174',
     'http://localhost:5175',
     'http://localhost:5176',
-<<<<<<< HEAD
     'http://192.168.1.142:8081', // Expo dev server
     'http://192.168.1.142:3001', 
     'exp://192.168.1.142:8081', // Alternative Expo protocol
-=======
-    'http://192.168.1.64:8081', // Expo dev server
-    'http://192.168.1.64:3001', // Mobile app direct connection
-    'http://192.168.1.64:3001', // Alternative network IP
-    'http://192.168.1.64:8081', // Alternative Expo dev server
-    'exp://192.168.1.64:8081', // Expo protocol
-    'exp://192.168.1.64:8081', // Alternative Expo protocol
->>>>>>> 9563f3bf
     // Allow all origins in development (be careful in production)
     ...(process.env.NODE_ENV === 'development' ? ['*'] : [])
   ],
