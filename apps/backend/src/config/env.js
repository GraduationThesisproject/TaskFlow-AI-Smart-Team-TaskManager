--- conflicted
+++ resolved
@@ -19,12 +19,6 @@
     'http://localhost:5174',
     'http://localhost:5175',
     'http://localhost:5176',
-<<<<<<< HEAD
-    'http://192.168.1.101:3000',
-    'http://192.168.1.101:8081',
-    'exp://192.168.1.101:8081',
-    'exp://z4eqyc4-anonymous-8081.exp.direct'
-=======
     'http://192.168.217.1:8081', // Expo dev server
     'http://192.168.217.1:3001', // Mobile app direct connection
     'http://192.168.1.142:3001', // Alternative network IP
@@ -33,7 +27,6 @@
     'exp://192.168.1.142:8081', // Alternative Expo protocol
     // Allow all origins in development (be careful in production)
     ...(process.env.NODE_ENV === 'development' ? ['*'] : [])
->>>>>>> caff3709
   ],
 
   // Email Configuration
