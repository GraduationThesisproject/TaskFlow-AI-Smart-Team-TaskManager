require('dotenv').config();

module.exports = {
  // Server Configuration
  NODE_ENV: process.env.NODE_ENV || 'development',
  PORT: parseInt(process.env.PORT || '3001', 10),
  // Frontend URL
  FRONTEND_URL: process.env.FRONTEND_URL || 'http://localhost:5173'||'http://192.168.1.14:8081',
  // Database Configuration
  DATABASE_URL: process.env.DATABASE_URL || 'mongodb://localhost:27017/taskflow',

  // JWT Configuration
  JWT_SECRET: process.env.JWT_SECRET || 'your-secret-key-here',
  JWT_EXPIRES_IN: process.env.JWT_EXPIRES_IN || '7d',

  // CORS Configuration
  CORS_ORIGIN: process.env.CORS_ORIGIN ? process.env.CORS_ORIGIN.split(',').map(origin => origin.trim()) : [
    'http://localhost:5173',
    'http://localhost:5174',
    'http://localhost:5175',
    'http://localhost:5176',
<<<<<<< HEAD
    'http://192.168.1.14:3001', // Mobile app direct connection
    'http://192.168.1.14:8081', // Mobile app direct connection
    'exp://192.168.1.14:8081', // Alternative Expo protocol
=======
    'http://192.168.1.142:8081', // Expo dev server
    'http://192.168.1.142:3001', 
    'exp://192.168.1.142:8081', // Alternative Expo protocol
>>>>>>> 8bc30b91
    // Allow all origins in development (be careful in production)
    ...(process.env.NODE_ENV === 'development' ? ['*'] : [])
  ],

  // Email Configuration
  SMTP_HOST: process.env.SMTP_HOST || 'smtp.gmail.com',
  SMTP_PORT: parseInt(process.env.SMTP_PORT || '587', 10),
  SMTP_USER: process.env.SMTP_USER || 'taskflow.service.team@gmail.com',
  SMTP_PASS: process.env.SMTP_PASS || 'moui lqyz mqag kslm',

  // AI Configuration
  OPENAI_API_KEY: process.env.OPENAI_API_KEY || 'your-openai-api-key',

  // File Upload Configuration
  BASE_URL: process.env.BASE_URL || 'http://localhost:3001',
  UPLOAD_DIR: process.env.UPLOAD_DIR || 'uploads',
  MAX_FILE_SIZE: parseInt(process.env.MAX_FILE_SIZE || '10485760', 10),

  // OAuth Configuration
  GOOGLE_CLIENT_ID: process.env.GOOGLE_CLIENT_ID || '625288272720-qem1ue46j75pt272mab8f35baimqgeag.apps.googleusercontent.com',
  GOOGLE_CLIENT_SECRET: process.env.GOOGLE_CLIENT_SECRET || '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',
  GOOGLE_CALLBACK_URL: process.env.GOOGLE_CALLBACK_URL || 'http://localhost:3001/auth/google/callback',
  GITHUB_CLIENT_ID: process.env.GITHUB_CLIENT_ID || 'Ov23liwZN5YwJ4eZvffU',
  GITHUB_CLIENT_SECRET: process.env.GITHUB_CLIENT_SECRET || '1b3a20e1252907cce61a9e382c33f90142a8e73b',
  GITHUB_CALLBACK_URL: process.env.GITHUB_CALLBACK_URL || 'http://localhost:3001/api/auth/github/callback',

  // Power BI Configuration
  POWERBI_CLIENT_ID: process.env.POWERBI_CLIENT_ID || '',
  POWERBI_CLIENT_SECRET: process.env.POWERBI_CLIENT_SECRET || '',
  POWERBI_TENANT_ID: process.env.POWERBI_TENANT_ID || '',

  // Stripe Configuration
    STRIPE_SECRET_KEY: process.env.STRIPE_SECRET_KEY||"sk_test_51S0u5XQnbFIuhN9UKC4JnYCbkNV8z7e98bBeI6GekB7zynMKHCriJDHLO8x3bjpefaIhG2QMV1VpyLwAXu4FhQKu00xqTpMdX4",
    STRIPE_WEBHOOK_SECRET: process.env.STRIPE_WEBHOOK_SECRET||"whsec_1a0bc2cc583042182266c1adb264164b0928717f151bee02a0fdb5f470e33fd9"
};<|MERGE_RESOLUTION|>--- conflicted
+++ resolved
@@ -19,15 +19,10 @@
     'http://localhost:5174',
     'http://localhost:5175',
     'http://localhost:5176',
-<<<<<<< HEAD
     'http://192.168.1.14:3001', // Mobile app direct connection
     'http://192.168.1.14:8081', // Mobile app direct connection
     'exp://192.168.1.14:8081', // Alternative Expo protocol
-=======
-    'http://192.168.1.142:8081', // Expo dev server
-    'http://192.168.1.142:3001', 
-    'exp://192.168.1.142:8081', // Alternative Expo protocol
->>>>>>> 8bc30b91
+ // Alternative Expo protocol
     // Allow all origins in development (be careful in production)
     ...(process.env.NODE_ENV === 'development' ? ['*'] : [])
   ],
