require('dotenv').config();
const { getNetworkConfig } = require('../utils/network-detector');

// Get automatic network configuration
const networkConfig = getNetworkConfig();

module.exports = {
  // Server Configuration
  NODE_ENV: process.env.NODE_ENV || 'development',
  PORT: parseInt(process.env.PORT || '3001', 10),
  // Frontend URL - Auto-detected
  FRONTEND_URL: process.env.FRONTEND_URL || networkConfig.frontendURL,
  // Database Configuration
  DATABASE_URL: process.env.DATABASE_URL || 'mongodb://localhost:27017/taskflow',

  // JWT Configuration
  JWT_SECRET: process.env.JWT_SECRET || 'your-secret-key-here',
  JWT_EXPIRES_IN: process.env.JWT_EXPIRES_IN || '7d',

  // CORS Configuration - Auto-detected
  CORS_ORIGIN: process.env.CORS_ORIGIN ? process.env.CORS_ORIGIN.split(',').map(origin => origin.trim()) : [
    // Local development
    'http://localhost:5173',
    'http://localhost:5174',
    'http://localhost:5175',
    'http://localhost:5176',

<<<<<<< HEAD
    // Mobile app connections
    'http://192.168.1.101:8080', // Expo dev server
    'http://192.168.1.101:8081', // Expo dev server
    'http://192.168.1.101:8082', // Expo dev server port 8082
    'http://192.168.1.101:8083', // Expo dev server port 8083
    'http://192.168.1.101:8084', // Expo dev server port 8084
    'http://192.168.1.101:3001', // Mobile app direct connection
    'exp://192.168.1.101:8081', // Expo protocol
    'exp://192.168.1.101:8082', // Expo protocol port 8082
    'exp://192.168.1.101:8083', // Expo protocol port 8083
    'exp://192.168.1.101:8084', // Expo protocol port 8084
    

    'http://192.168.1.14:8080', // Expo dev server
    'http://192.168.1.14:8081', // Expo dev server
    'http://192.168.1.14:8082', // Expo dev server port 8082
    'http://192.168.1.14:8083', // Expo dev server port 8083
    'http://192.168.1.14:8084', // Expo dev server port 8084
    'http://192.168.1.14:3001', // Mobile app direct connection
    'exp://192.168.1.14:8081', // Expo protocol
    'exp://192.168.1.14:8082', // Expo protocol port 8082
    'exp://192.168.1.14:8083', // Expo protocol port 8083
    'exp://192.168.1.14:8084', // Expo protocol port 8084
    
    
=======
    // // Mobile app connections
    // 'http://192.168.1.101:8081', // Expo dev server
    // 'http://192.168.1.101:8082', // Expo dev server port 8082
    // 'http://192.168.1.101:8083', // Expo dev server port 8083
    // 'http://192.168.1.101:8084', // Expo dev server port 8084
    // 'http://192.168.1.101:3001', // Mobile app direct connection
    // 'exp://192.168.1.101:8081', // Expo protocol
    // 'exp://192.168.1.101:8082', // Expo protocol port 8082
    // 'exp://192.168.1.101:8083', // Expo protocol port 8083
    // 'exp://192.168.1.101:8084', // Expo protocol port 8084
>>>>>>> 64a9cce9

    // Allow all origins in development (be careful in production)
    ...(process.env.NODE_ENV === 'development' ? ['*'] : [])
  ],

  // Email Configuration
  SMTP_HOST: process.env.SMTP_HOST || 'smtp.gmail.com',
  SMTP_PORT: parseInt(process.env.SMTP_PORT || '587', 10),
  SMTP_USER: process.env.SMTP_USER,
  SMTP_PASS: process.env.SMTP_PASS,

  // AI Configuration
  OPENAI_API_KEY: process.env.OPENAI_API_KEY,

  // File Upload Configuration - Auto-detected
  BASE_URL: process.env.BASE_URL || networkConfig.baseURL,
  UPLOAD_DIR: process.env.UPLOAD_DIR || 'uploads',
  MAX_FILE_SIZE: parseInt(process.env.MAX_FILE_SIZE || '10485760', 10),

  // OAuth Configuration
  GOOGLE_CLIENT_ID: process.env.GOOGLE_CLIENT_ID,
  GOOGLE_CLIENT_SECRET: process.env.GOOGLE_CLIENT_SECRET,
  GOOGLE_CALLBACK_URL: process.env.GOOGLE_CALLBACK_URL || 'http://localhost:3001/auth/google/callback',
  GITHUB_CLIENT_ID: process.env.GITHUB_CLIENT_ID,
  GITHUB_CLIENT_SECRET: process.env.GITHUB_CLIENT_SECRET,
  GITHUB_CALLBACK_URL: process.env.GITHUB_CALLBACK_URL || 'http://localhost:3001/api/auth/github/callback',
  
  // GitHub App Configuration
  GITHUB_APP_ID: process.env.GITHUB_APP_ID || '123456',
  GITHUB_PRIVATE_KEY: process.env.GITHUB_PRIVATE_KEY || '',

  // Power BI Configuration
  POWERBI_CLIENT_ID: process.env.POWERBI_CLIENT_ID || '',
  POWERBI_CLIENT_SECRET: process.env.POWERBI_CLIENT_SECRET || '',
  POWERBI_TENANT_ID: process.env.POWERBI_TENANT_ID || '',

  // Stripe Configuration
  STRIPE_SECRET_KEY: process.env.STRIPE_SECRET_KEY,
  STRIPE_WEBHOOK_SECRET: process.env.STRIPE_WEBHOOK_SECRET
};<|MERGE_RESOLUTION|>--- conflicted
+++ resolved
@@ -25,7 +25,16 @@
     'http://localhost:5175',
     'http://localhost:5176',
 
-<<<<<<< HEAD
+    // // Mobile app connections
+    // 'http://192.168.1.101:8081', // Expo dev server
+    // 'http://192.168.1.101:8082', // Expo dev server port 8082
+    // 'http://192.168.1.101:8083', // Expo dev server port 8083
+    // 'http://192.168.1.101:8084', // Expo dev server port 8084
+    // 'http://192.168.1.101:3001', // Mobile app direct connection
+    // 'exp://192.168.1.101:8081', // Expo protocol
+    // 'exp://192.168.1.101:8082', // Expo protocol port 8082
+    // 'exp://192.168.1.101:8083', // Expo protocol port 8083
+    // 'exp://192.168.1.101:8084', // Expo protocol port 8084
     // Mobile app connections
     'http://192.168.1.101:8080', // Expo dev server
     'http://192.168.1.101:8081', // Expo dev server
@@ -51,18 +60,6 @@
     'exp://192.168.1.14:8084', // Expo protocol port 8084
     
     
-=======
-    // // Mobile app connections
-    // 'http://192.168.1.101:8081', // Expo dev server
-    // 'http://192.168.1.101:8082', // Expo dev server port 8082
-    // 'http://192.168.1.101:8083', // Expo dev server port 8083
-    // 'http://192.168.1.101:8084', // Expo dev server port 8084
-    // 'http://192.168.1.101:3001', // Mobile app direct connection
-    // 'exp://192.168.1.101:8081', // Expo protocol
-    // 'exp://192.168.1.101:8082', // Expo protocol port 8082
-    // 'exp://192.168.1.101:8083', // Expo protocol port 8083
-    // 'exp://192.168.1.101:8084', // Expo protocol port 8084
->>>>>>> 64a9cce9
 
     // Allow all origins in development (be careful in production)
     ...(process.env.NODE_ENV === 'development' ? ['*'] : [])
