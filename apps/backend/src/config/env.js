--- conflicted
+++ resolved
@@ -19,24 +19,24 @@
     'http://localhost:5174',
     'http://localhost:5175',
     'http://localhost:5176',
-<<<<<<< HEAD
-    'http://192.168.1.13:8081', // Expo dev server
-    'http://192.168.1.13:8082', // Expo dev server port 8082
-    'http://192.168.1.13:8083', // Expo dev server port 8083
-    'http://192.168.1.13:8084', // Expo dev server port 8084
-    'http://192.168.1.13:3001', // Mobile app direct connection
-    'exp://192.168.1.13:8081', // Expo protocol
-    'exp://192.168.1.13:8082', // Expo protocol port 8082
-    'exp://192.168.1.13:8083', // Expo protocol port 8083
-    'exp://192.168.1.13:8084', // Expo protocol port 8084
-=======
-    // 'http://192.168.1.14:3001', // Mobile app direct connection
-    // 'http://192.168.1.14:8081', // Mobile app direct connection
-    // 'exp://192.168.1.14:8081', // Alternative Expo protocol
-    'http://192.168.1.64:8081', // Expo dev server
-    'http://192.168.1.64:3001', 
-    'exp://192.168.1.64:8081', // Alternative Expo protocol
->>>>>>> e2dd79e1
+
+//     'http://192.168.1.13:8081', // Expo dev server
+//     'http://192.168.1.13:8082', // Expo dev server port 8082
+//     'http://192.168.1.13:8083', // Expo dev server port 8083
+//     'http://192.168.1.13:8084', // Expo dev server port 8084
+//     'http://192.168.1.13:3001', // Mobile app direct connection
+//     'exp://192.168.1.13:8081', // Expo protocol
+//     'exp://192.168.1.13:8082', // Expo protocol port 8082
+//     'exp://192.168.1.13:8083', // Expo protocol port 8083
+//     'exp://192.168.1.13:8084', // Expo protocol port 8084
+
+//     // 'http://192.168.1.14:3001', // Mobile app direct connection
+//     // 'http://192.168.1.14:8081', // Mobile app direct connection
+//     // 'exp://192.168.1.14:8081', // Alternative Expo protocol
+//     'http://192.168.1.64:8081', // Expo dev server
+//     'http://192.168.1.64:3001', 
+//     'exp://192.168.1.64:8081', // Alternative Expo protocol
+
     // Allow all origins in development (be careful in production)
     ...(process.env.NODE_ENV === 'development' ? ['*'] : [])
   ],
