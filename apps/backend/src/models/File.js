--- conflicted
+++ resolved
@@ -361,12 +361,6 @@
 
 // Static method to create from Multer upload
 fileSchema.statics.createFromUpload = function(multerFile, uploadedBy, category = 'general', additionalData = {}) {
-<<<<<<< HEAD
-  const baseUrl = env.BASE_URL || 'http://localhost:3001';
-  // Derive subfolder (e.g., avatars, tasks, comments) from the file path
-  const folderName = path.basename(path.dirname(multerFile.path));
-  const url = `${baseUrl}/uploads/${folderName}/${multerFile.filename}`;
-=======
   const baseUrl = process.env.BASE_URL || 'http://localhost:3001';
   
   // Import fileTypeConfigs from multer config to get the correct storage folder
@@ -380,7 +374,6 @@
   // Log the URL construction for debugging
   console.log(`File.createFromUpload: category: ${category}, storageFolder: ${storageFolder}, url: ${url}`);
   
->>>>>>> 2ebc306b
   const crypto = require('crypto');
   const fs = require('fs');
   
