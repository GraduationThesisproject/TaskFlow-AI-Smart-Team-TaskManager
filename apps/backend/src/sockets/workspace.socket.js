--- conflicted
+++ resolved
@@ -38,21 +38,13 @@
 
 // Handle workspace socket events with dedicated namespace
 const handleWorkspaceSocket = (io) => {
-<<<<<<< HEAD
     // Create workspace namespace
     const workspaceNamespace = io.of('/workspace');
     
     // Apply authentication middleware
     workspaceNamespace.use(authenticateSocket);
     
-=======
-    // Create dedicated namespace for workspace operations
-    const workspaceNamespace = io.of('/workspace');
-    
-    // Apply authentication middleware to namespace
-    workspaceNamespace.use(authenticateSocket);
-    
->>>>>>> 589e8764
+    workspaceNamespace.on('connection', (socket) => {
     workspaceNamespace.on('connection', (socket) => {
         logger.info(`User connected: ${socket.user.name} (${socket.id})`);
 
@@ -201,8 +193,11 @@
     // Global workspace utilities
     workspaceNamespace.notifyWorkspace = (workspaceId, event, data) => {
         workspaceNamespace.to(`workspace:${workspaceId}`).emit(event, data);
+    workspaceNamespace.notifyWorkspace = (workspaceId, event, data) => {
+        workspaceNamespace.to(`workspace:${workspaceId}`).emit(event, data);
     };
 
+    workspaceNamespace.notifyWorkspaceAdmins = async (workspaceId, event, data) => {
     workspaceNamespace.notifyWorkspaceAdmins = async (workspaceId, event, data) => {
         try {
             const workspace = await Workspace.findById(workspaceId)
@@ -211,11 +206,13 @@
 
             // Notify owner
             workspaceNamespace.to(`notifications:${workspace.owner._id}`).emit(event, data);
+            workspaceNamespace.to(`notifications:${workspace.owner._id}`).emit(event, data);
 
             // Notify admin members
             const adminMembers = workspace.members.filter(member => member.role === 'admin');
             adminMembers.forEach(member => {
                 workspaceNamespace.to(`notifications:${member.user._id}`).emit(event, data);
+                workspaceNamespace.to(`notifications:${member.user._id}`).emit(event, data);
             });
 
         } catch (error) {
@@ -224,6 +221,7 @@
     };
 
     return workspaceNamespace;
+    return workspaceNamespace;
 };
 
 module.exports = handleWorkspaceSocket;