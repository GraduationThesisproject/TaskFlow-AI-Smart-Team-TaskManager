const Workspace = require('../models/Workspace');
const User = require('../models/User');
const Invitation = require('../models/Invitation');
const ActivityLog = require('../models/ActivityLog');
const WorkspaceService = require('../services/workspace.service');
const { sendResponse } = require('../utils/response');
const { sendEmail } = require('../utils/email');
const logger = require('../config/logger');
const mongoose = require('mongoose');

// Get all workspaces for a specific user (owner or member)
exports.getAllWorkspaces = async (req, res) => {
    try {
        const userId = req.user?.id;

        const workspaces = await Workspace.find({
            isActive: true,
            $or: [
                { owner: userId },
                { 'members.user': userId }
            ]
        })
        .populate('owner', 'name email avatar')
        .populate('members.user', 'name email avatar')
        .sort({ updatedAt: -1 })
        .lean();

        // Attach userRole and permissions
        const enrichedWorkspaces = workspaces.map(ws => {
            const member = ws.members.find(
                m => m.user?._id?.toString() === userId.toString()
            );

            return {
                ...ws,
                _id: ws._id.toString(),
                userRole: member
                    ? member.role
                    : (ws.owner._id.toString() === userId ? 'owner' : null),
                userPermissions: member ? member.permissions : null
            };
        });

        sendResponse(res, 200, true, 'User workspaces retrieved successfully', {
            workspaces: enrichedWorkspaces,
            count: enrichedWorkspaces.length
        });
    } catch (error) {
        logger.error('Get user workspaces error:', error);
        sendResponse(res, 500, false, 'Server error retrieving user workspaces');
    }
};






// Get single workspace
exports.getWorkspace = async (req, res) => {
    try {
        const { id: workspaceId } = req.params;
        const userId = req.user?.id;

        // Workspace existence (access may be unchecked when auth is disabled during testing)
        const workspace = await Workspace.findById(workspaceId)
            .populate('owner', 'name email avatar')
            .populate('members.user', 'name email avatar')
            .populate('spaces');

        // SECURITY FIX: Use verified roles from auth middleware
        let userRole = null;
        let userPermissions = null;
        if (userId && req.user.roles) {
            const userWorkspaceRole = req.user.roles.hasWorkspaceRole(workspaceId);
            if (userWorkspaceRole) {
                userRole = userWorkspaceRole.role;
                userPermissions = userWorkspaceRole.permissions;
            }
        }

        sendResponse(res, 200, true, 'Workspace retrieved successfully', {
            workspace: {
                ...workspace.toObject(),
                stats: workspace.stats,
                health: workspace.health,
                availableFeatures: workspace.availableFeatures
            },
            userRole,
            userPermissions
        });
    } catch (error) {
        logger.error('Get workspace error:', error);
        sendResponse(res, 500, false, 'Server error retrieving workspace');
    }
};

// Create new workspace
exports.createWorkspace = async (req, res) => {
    try {
        const { name, description, plan = 'free'} = req.body;
        const userId = req.user.id;

        const workspace = await Workspace.create({
            name,
            description,
            owner: userId,
            plan,
            members: [], // Owner is not included in members array
            usage: {
                membersCount: 1 // Owner counts as 1
            },
            settings: {
                features: {
                    integrations: true,
                    aiSuggestions: true,
                    timeTracking: true,
                    fileAttachments: true,
                    customFields: true
                },
                notifications: {
                    emailDigests: true,
                    slackIntegration: false,
                    webhooks: []
                },
                permissions: {
                    defaultMemberRole: 'member',
                    allowMemberInvites: true,
                    requireApprovalForMembers: false,
                    maxMembers: null,
                },
                defaultBoardVisibility: "workspace",
                branding: {
                    logo: null,
                    primaryColor: "#3B82F6"
                }
            }
        });

        // Add owner role
        const userRoles = req.user.roles;
        await userRoles.addWorkspaceRole(workspace._id, 'owner');

        // Log activity
        await ActivityLog.logActivity({
            userId,
            action: 'workspace_create',
            description: `Created workspace: ${name}`,
            entity: { type: 'Workspace', id: workspace._id, name },
            workspaceId: workspace._id,
            metadata: {
                plan,
                ipAddress: req.ip
            }
        });

        logger.info(`Workspace created: ${name} by ${req.user.email}`);

        sendResponse(res, 201, true, 'Workspace created successfully', {
            workspace: workspace.toObject(),
            userRole: 'owner'
        });
    } catch (error) {
        logger.error('Create workspace error:', error);
        sendResponse(res, 500, false, 'Server error creating workspace');
    }
};


// Update workspace
exports.updateWorkspace = async (req, res) => {
    try {
        const { id: workspaceId } = req.params;
        const { name, description, settings } = req.body;
        const userId = req.user.id;

        // SECURITY FIX: Use verified roles from auth middleware
        const userRoles = req.user.roles;
        
        const workspaceRole = userRoles.workspaces.find(ws => 
            ws.workspace.toString() === workspaceId
        );

        if (!workspaceRole || !workspaceRole.permissions.canEditSettings) {
            return sendResponse(res, 403, false, 'Insufficient permissions to edit workspace');
        }

        const workspace = await Workspace.findById(workspaceId);
        if (!workspace) {
            return sendResponse(res, 404, false, 'Workspace not found');
        }

        // Store old values
        const oldValues = {
            name: workspace.name,
            description: workspace.description
        };

        // Update basic fields
        if (name) workspace.name = name;
        if (description) workspace.description = description;

        // Update settings if provided
        if (settings) {
            Object.entries(settings).forEach(([section, updates]) => {
                if (workspace.settings[section]) {
                    Object.assign(workspace.settings[section], updates);
                }
            });
        }

        await workspace.save();

        // Log activity
        await ActivityLog.logActivity({
            userId,
            action: 'workspace_update',
            description: `Updated workspace: ${workspace.name}`,
            entity: { type: 'Workspace', id: workspaceId, name: workspace.name },
            workspaceId,
            metadata: {
                oldValues,
                newValues: { name, description },
                ipAddress: req.ip
            }
        });

        sendResponse(res, 200, true, 'Workspace updated successfully', {
            workspace: workspace.toObject()
        });
    } catch (error) {
        logger.error('Update workspace error:', error);
        sendResponse(res, 500, false, 'Server error updating workspace');
    }
};

// Invite member to workspace
exports.inviteMember = async (req, res) => {
    try {
        const { id: workspaceId } = req.params;
        const { email, role = 'member', message } = req.body;
        const userId = req.user.id;

        // SECURITY FIX: Use verified roles from auth middleware
        const userRoles = req.user.roles;
        
        const workspaceRole = userRoles.workspaces.find(ws => 
            ws.workspace.toString() === workspaceId
        );

        if (!workspaceRole || !workspaceRole.permissions.canManageMembers) {
            return sendResponse(res, 403, false, 'Insufficient permissions to invite members');
        }

        const workspace = await Workspace.findById(workspaceId);
        if (!workspace) {
            return sendResponse(res, 404, false, 'Workspace not found');
        }

        // SECURITY FIX: Validate role assignment permissions
        // Only workspace owners can assign admin roles, admins can only assign member roles
        if (role === 'admin' && workspaceRole.role !== 'owner') {
            return sendResponse(res, 403, false, 'Only workspace owners can assign admin roles');
        }

        if (role === 'owner') {
            return sendResponse(res, 403, false, 'Cannot assign owner role through invitation');
        }

        // Validate role is one of the allowed values
        const allowedRoles = ['member', 'admin'];
        if (!allowedRoles.includes(role)) {
            return sendResponse(res, 400, false, 'Invalid role specified');
        }

        // Check if user is already a member
        const existingUser = await User.findOne({ email });
        if (existingUser) {
            const existingMember = workspace.members.find(member => 
                member.user.toString() === existingUser._id.toString()
            );
            
            if (existingMember) {
                return sendResponse(res, 400, false, 'User is already a member of this workspace');
            }
        }

        // Check workspace limits
        if (workspace.usage.membersCount >= workspace.limits.maxMembers) {
            return sendResponse(res, 400, false, 'Workspace member limit reached');
        }

        // Create invitation
        const crypto = require('crypto');
        const invitation = new Invitation({
            type: 'workspace',
            invitedBy: userId,
            invitedUser: {
                email,
                userId: existingUser ? existingUser._id : null
            },
            targetEntity: {
                type: 'Workspace',
                id: workspaceId,
                name: workspace.name
            },
            role,
            message,
            token: crypto.randomBytes(32).toString('hex')
        });
        await invitation.save();
        
        // Debug logging
        logger.info(`Invitation created - id: ${invitation._id}, token: ${invitation.token}, targetEntity: ${JSON.stringify(invitation.targetEntity)}`);

        // Send invitation email
        await sendEmail({
            to: email,
            template: 'workspace-invitation',
            data: {
                inviterName: req.user.name,
                workspaceName: workspace.name,
                workspaceDescription: workspace.description,
                role,
                message,
                invitationUrl: invitation.inviteUrl
            }
        });

        // Log activity
        await ActivityLog.logActivity({
            userId,
            action: 'workspace_member_add',
            description: `Invited member to workspace: ${workspace.name}`,
            entity: { type: 'Workspace', id: workspaceId, name: workspace.name },
            workspaceId,
            metadata: {
                invitedEmail: email,
                role,
                invitationId: invitation._id,
                ipAddress: req.ip
            }
        });

        sendResponse(res, 201, true, 'Invitation sent successfully', {
            invitation: {
                email,
                role,
                expiresAt: invitation.expiresAt,
                token: invitation.token
            }
        });
    } catch (error) {
        logger.error('Invite member error:', error);
        sendResponse(res, 500, false, 'Server error inviting member');
    }
};

// Accept workspace invitation
exports.acceptInvitation = async (req, res) => {
    try {
        const { token } = req.params;
        const userId = req.user.id;

        const invitation = await Invitation.findByToken(token);
        if (!invitation || invitation.targetEntity.type !== 'workspace') {
            return sendResponse(res, 404, false, 'Invalid or expired invitation');
        }

        if (invitation.status !== 'pending') {
            return sendResponse(res, 400, false, 'Invitation is no longer valid');
        }

        const workspace = await Workspace.findById(invitation.targetEntity.id);
        if (!workspace) {
            return sendResponse(res, 404, false, 'Workspace not found');
        }

        // Add user to workspace
        await workspace.addMember(userId, invitation.role, invitation.invitedBy);

        // Add workspace role to user
        const user = await User.findById(userId);
        const userRoles = await user.getRoles();
        await userRoles.addWorkspaceRole(workspace._id, invitation.role);

        // Accept invitation
        await invitation.accept(userId);

        // Log activity
        await ActivityLog.logActivity({
            userId,
            action: 'workspace_member_add',
            description: `User joined workspace: ${workspace.name}`,
            entity: { type: 'Workspace', id: workspace._id, name: workspace.name },
            workspaceId: workspace._id,
            metadata: {
                invitationToken: token,
                role: invitation.role,
                ipAddress: req.ip
            }
        });

        sendResponse(res, 200, true, 'Successfully joined workspace', {
            workspace: {
                id: workspace._id,
                name: workspace.name,
                description: workspace.description
            },
            role: invitation.role
        });
    } catch (error) {
        logger.error('Accept invitation error:', error);
        sendResponse(res, 500, false, 'Server error accepting invitation');
    }
};

// Generate invite link for workspace
exports.generateInviteLink = async (req, res) => {
    try {
        const { id: workspaceId } = req.params;
        const userId = req.user.id;

        // Find the workspace
        const workspace = await Workspace.findById(workspaceId);
        if (!workspace) {
            return sendResponse(res, 404, false, 'Workspace not found');
        }

        // Debug log workspace members and current user
        console.log('Workspace members:', JSON.stringify(workspace.members, null, 2));
        console.log('Current user ID:', userId);
        console.log('User making request:', req.user);

        // Check if user is a member with invite permissions
        const member = workspace.members.find(m => {
            // Handle both populated and non-populated user references
            const userMatch = m.user && (
                (m.user._id ? m.user._id.toString() === userId.toString() : m.user.toString() === userId.toString())
            );
            
            // Check for any admin-like role (case insensitive)
            const hasPermission = m.role && (
                m.role.toLowerCase() === 'admin' || 
                m.role.toLowerCase() === 'owner' ||
                m.role.toLowerCase() === 'administrator'
            );
            
            console.log(`Member check - User: ${m.user}, Role: ${m.role}, userMatch: ${userMatch}, hasPermission: ${hasPermission}`);
            return userMatch && true;
        });

        if (!member) {
            console.log('Permission denied - Member not found or insufficient permissions');
            // return sendResponse(res, 403, false, 'You need to be an admin or owner to generate invite links');
        }

        // Generate a unique token for the invite link
        const token = crypto.randomBytes(32).toString('hex');
        const expiresAt = new Date();
        expiresAt.setDate(expiresAt.getDate() + 7); // Link expires in 7 days

        // Save the invite token to the workspace
        workspace.inviteTokens = workspace.inviteTokens || [];
        workspace.inviteTokens.push({
            token,
            createdBy: userId,
            expiresAt,
            used: false
        });

        await workspace.save();

        // Construct the invite link
        const inviteLink = `${process.env.FRONTEND_URL || 'http://localhost:3000'}/join-workspace?token=${token}&workspace=${workspaceId}`;

        sendResponse(res, 200, true, 'Invite link generated successfully', {
            link: inviteLink,
            expiresAt,
            enabled: true
        });
    } catch (error) {
        logger.error('Generate invite link error:', error);
        sendResponse(res, 500, false, 'Failed to generate invite link');
    }
};

// Get workspace members
exports.getWorkspaceMembers = async (req, res) => {
    try {
        const { id: workspaceId } = req.params;
        // const workspaceId = '68a6f2ad09162ad369df8692';

        const { q } = req.query;
        const userId = req.user?.id;

        // Optional access check (only when authenticated)
        if (userId) {
            const user = await User.findById(userId);
            const userRoles = await user.getRoles();
            if (!userRoles.hasWorkspaceRole(workspaceId)) {
                // return sendResponse(res, 403, false, 'Access denied to this workspace');
            }
        }

        const workspace = await Workspace.findById(workspaceId)
            .populate('owner', 'name email avatar lastLogin')
            .populate('members.user', 'name email avatar lastLogin')
            .populate('members.invitedBy', 'name avatar');

        if (!workspace) {
            return sendResponse(res, 404, false, 'Workspace not found');
        }

        // Format member data with statistics
        let members = [
            // Include owner
            {
                user: workspace.owner,
                role: 'owner',
                joinedAt: workspace.createdAt,
                permissions: {
                    canCreateSpaces: true,
                    canManageMembers: true,
                    canManageBilling: true,
                    canDeleteWorkspace: true,
                    canEditSettings: true
                }
            },
            // Include regular members
            ...workspace.members.map(member => member.toObject())
        ];

        // Optional filter by name/email if `q` provided
        if (q && typeof q === 'string') {
            const query = q.trim().toLowerCase();
            if (query.length > 0) {
                members = members.filter((m) => {
                    const name = (m.user?.name || '').toLowerCase();
                    const email = (m.user?.email || '').toLowerCase();
                    return name.includes(query) || email.includes(query);
                });
            }
        }

        sendResponse(res, 200, true, 'Workspace members retrieved successfully', {
            members,
            total: members.length,
            limits: {
                current: workspace.usage.membersCount,
                maximum: workspace.limits.maxMembers
            }
        });
    } catch (error) {
        logger.error('Get workspace members error:', error);
        sendResponse(res, 500, false, 'Server error retrieving workspace members');
    }
};

// Remove member from workspace
exports.removeMember = async (req, res) => {
    try {
        const { id: workspaceId, memberId } = req.params;
        const userId = req.user.id;

        // Check permissions
        const user = await User.findById(userId);
        const userRoles = await user.getRoles();
        
        if (!userRoles.hasWorkspaceRole(workspaceId, 'admin')) {
            // return sendResponse(res, 403, false, 'Admin permissions required to remove members');
        }

        const workspace = await Workspace.findById(workspaceId);
        if (!workspace) {
            return sendResponse(res, 404, false, 'Workspace not found');
        }

        // Can't remove workspace owner
        if (workspace.owner.toString() === memberId) {
            // return sendResponse(res, 400, false, 'Cannot remove workspace owner');
        }

        // Remove member from workspace
        await workspace.removeMember(memberId);

        // Remove workspace roles from user
        const member = await User.findById(memberId);
        const memberRoles = await member.getRoles();
        await memberRoles.removeWorkspaceRole(workspaceId);

        // Log activity
        await ActivityLog.logActivity({
            userId,
            action: 'workspace_member_remove',
            description: `Removed member from workspace: ${workspace.name}`,
            entity: { type: 'Workspace', id: workspaceId, name: workspace.name },
            relatedEntities: [{ type: 'User', id: memberId, name: member.name }],
            workspaceId,
            metadata: { ipAddress: req.ip }
        });

        sendResponse(res, 200, true, 'Member removed successfully');
    } catch (error) {
        logger.error('Remove member error:', error);
        sendResponse(res, 500, false, 'Server error removing member');
    }
};

// Update workspace settings
exports.updateSettings = async (req, res) => {
    try {
        const { id: workspaceId } = req.params;
        const { section, updates } = req.body;
        const userId = req.user.id;

        // Check permissions
        const user = await User.findById(userId);
        const userRoles = await user.getRoles();
        
        if (!userRoles.hasWorkspaceRole(workspaceId, 'admin')) {
            // return sendResponse(res, 403, false, 'Admin permissions required to update settings');
        }

        const workspace = await Workspace.findById(workspaceId);
        if (!workspace) {
            return sendResponse(res, 404, false, 'Workspace not found');
        }

        await workspace.updateSettings(section, updates);

        // Log activity
        await ActivityLog.logActivity({
            userId,
            action: 'settings_update',
            description: `Updated workspace settings: ${workspace.name}`,
            entity: { type: 'Workspace', id: workspaceId, name: workspace.name },
            workspaceId,
            metadata: {
                section,
                updates,
                ipAddress: req.ip
            }
        });

        sendResponse(res, 200, true, 'Settings updated successfully', {
            settings: workspace.settings
        });
    } catch (error) {
        logger.error('Update settings error:', error);
        sendResponse(res, 500, false, 'Server error updating settings');
    }
};

// Get workspace analytics
exports.getWorkspaceAnalytics = async (req, res) => {
    try {
        const { id: workspaceId } = req.params;
        const { timeframe = '30d' } = req.query;
        const userId = req.user.id;

        // Check access
        const user = await User.findById(userId);
        const userRoles = await user.getRoles();
        
        if (!userRoles.hasWorkspaceRole(workspaceId)) {
            // return sendResponse(res, 403, false, 'Access denied to this workspace');
        }

        const workspace = await Workspace.findById(workspaceId);
        if (!workspace) {
            return sendResponse(res, 404, false, 'Workspace not found');
        }

        // Get analytics data
        const analytics = {
            overview: {
                totalMembers: workspace.usage.membersCount,
                totalSpaces: workspace.usage.spacesCount,
                totalBoards: workspace.usage.boardsCount,
                totalTasks: workspace.usage.tasksCount,
                storageUsed: workspace.usage.storageUsed
            },
            limits: workspace.limits,
            health: workspace.health,
            billing: workspace.billing
        };

        sendResponse(res, 200, true, 'Workspace analytics retrieved successfully', {
            analytics
        });
    } catch (error) {
        logger.error('Get workspace analytics error:', error);
        sendResponse(res, 500, false, 'Server error retrieving workspace analytics');
    }
};

// Transfer workspace ownership
exports.transferOwnership = async (req, res) => {
    try {
        const { id: workspaceId } = req.params;
        const { newOwnerId } = req.body;
        const userId = req.user.id;

        const workspace = await Workspace.findById(workspaceId);
        if (!workspace) {
            return sendResponse(res, 404, false, 'Workspace not found');
        }

        // Only current owner can transfer ownership
        if (workspace.owner.toString() !== userId) {
            // return sendResponse(res, 403, false, 'Only workspace owner can transfer ownership');
        }

        const newOwner = await User.findById(newOwnerId);
        if (!newOwner) {
            return sendResponse(res, 404, false, 'New owner not found');
        }

        // Transfer ownership
        await workspace.transferOwnership(newOwnerId);

        // Update user roles
        const currentOwnerRoles = await (await User.findById(userId)).getRoles();
        const newOwnerRoles = await newOwner.getRoles();

        // Update roles
        await currentOwnerRoles.addWorkspaceRole(workspaceId, 'admin');
        await newOwnerRoles.addWorkspaceRole(workspaceId, 'owner');

        // Log activity
        await ActivityLog.logActivity({
            userId,
            action: 'workspace_update',
            description: `Transferred workspace ownership: ${workspace.name}`,
            entity: { type: 'Workspace', id: workspaceId, name: workspace.name },
            relatedEntities: [{ type: 'User', id: newOwnerId, name: newOwner.name }],
            workspaceId,
            metadata: { ipAddress: req.ip },
            severity: 'warning'
        });

        sendResponse(res, 200, true, 'Ownership transferred successfully', {
            workspace: workspace.toObject(),
            newOwner: newOwner.getMinimalProfile()
        });
    } catch (error) {
        logger.error('Transfer ownership error:', error);
        sendResponse(res, 500, false, 'Server error transferring ownership');
    }
};


exports.deleteWorkspace = async (req, res) => {
    try {
        const { id: workspaceId } = req.params;
        const userId = req.user.id;

        // Prevent CastError
        if (!mongoose.Types.ObjectId.isValid(workspaceId)) {
            return sendResponse(res, 400, false, 'Invalid workspace ID format');
        }

        const workspace = await Workspace.findById(workspaceId);
 
    // Owner can delete directly
    if (workspace.owner.toString() === userId.toString()) {
        await WorkspaceService.deleteWorkspace(workspaceId, userId);
        // Emit real-time delete event to workspace room
        try {
            const io = req.app.get('io') || global.io;
            io && io.to(`workspace:${workspaceId}`).emit('workspace:deleted', { id: workspaceId });
        } catch (e) {
            logger.warn('Socket emit failed for workspace delete (owner path):', e?.message || e);
        }
        return sendResponse(res, 200, true, 'Workspace deleted successfully', { id: workspaceId });
    }

<<<<<<< HEAD
    // Check permissions
    const user = await User.findById(userId);
    const userRoles = await user.getRoles();
    const wsRole = userRoles.workspaces.find(
        (ws) => ws.workspace.toString() === workspaceId.toString()
    );

    if (wsRole?.permissions?.canDeleteWorkspace) {
        await WorkspaceService.deleteWorkspace(workspaceId, workspace.owner);
        // Emit real-time delete event to workspace room
        try {
            const io = req.app.get('io') || global.io;
            io && io.to(`workspace:${workspaceId}`).emit('workspace:deleted', { id: workspaceId });
        } catch (e) {
            logger.warn('Socket emit failed for workspace delete (admin path):', e?.message || e);
        }
        return sendResponse(res, 200, true, 'Workspace deleted successfully', { id: workspaceId });
=======
        // return sendResponse(res, 403, false, 'You do not have permission to delete this workspace');
    } catch (error) {
        logger.error('Delete workspace error:', error);
        return sendResponse(res, 500, false, 'Server error deleting workspace');
>>>>>>> 7a323831
    }

    return sendResponse(res, 403, false, 'You do not have permission to delete this workspace');
} catch (error) {
    logger.error('Delete workspace error:', error);
    return sendResponse(res, 500, false, 'Server error deleting workspace');
}
};<|MERGE_RESOLUTION|>--- conflicted
+++ resolved
@@ -763,48 +763,27 @@
 
         const workspace = await Workspace.findById(workspaceId);
  
-    // Owner can delete directly
-    if (workspace.owner.toString() === userId.toString()) {
-        await WorkspaceService.deleteWorkspace(workspaceId, userId);
-        // Emit real-time delete event to workspace room
-        try {
-            const io = req.app.get('io') || global.io;
-            io && io.to(`workspace:${workspaceId}`).emit('workspace:deleted', { id: workspaceId });
-        } catch (e) {
-            logger.warn('Socket emit failed for workspace delete (owner path):', e?.message || e);
-        }
-        return sendResponse(res, 200, true, 'Workspace deleted successfully', { id: workspaceId });
-    }
-
-<<<<<<< HEAD
-    // Check permissions
-    const user = await User.findById(userId);
-    const userRoles = await user.getRoles();
-    const wsRole = userRoles.workspaces.find(
-        (ws) => ws.workspace.toString() === workspaceId.toString()
-    );
-
-    if (wsRole?.permissions?.canDeleteWorkspace) {
-        await WorkspaceService.deleteWorkspace(workspaceId, workspace.owner);
-        // Emit real-time delete event to workspace room
-        try {
-            const io = req.app.get('io') || global.io;
-            io && io.to(`workspace:${workspaceId}`).emit('workspace:deleted', { id: workspaceId });
-        } catch (e) {
-            logger.warn('Socket emit failed for workspace delete (admin path):', e?.message || e);
-        }
-        return sendResponse(res, 200, true, 'Workspace deleted successfully', { id: workspaceId });
-=======
+        // Owner can delete directly
+        if (workspace.owner.toString() === userId.toString()) {
+            await WorkspaceService.deleteWorkspace(workspaceId, userId);
+            return sendResponse(res, 200, true, 'Workspace deleted successfully', { id: workspaceId });
+        }
+
+        // Check permissions
+        const user = await User.findById(userId);
+        const userRoles = await user.getRoles();
+        const wsRole = userRoles.workspaces.find(
+            (ws) => ws.workspace.toString() === workspaceId.toString()
+        );
+
+        if (wsRole?.permissions?.canDeleteWorkspace) {
+            await WorkspaceService.deleteWorkspace(workspaceId, workspace.owner);
+            return sendResponse(res, 200, true, 'Workspace deleted successfully', { id: workspaceId });
+        }
+
         // return sendResponse(res, 403, false, 'You do not have permission to delete this workspace');
     } catch (error) {
         logger.error('Delete workspace error:', error);
         return sendResponse(res, 500, false, 'Server error deleting workspace');
->>>>>>> 7a323831
-    }
-
-    return sendResponse(res, 403, false, 'You do not have permission to delete this workspace');
-} catch (error) {
-    logger.error('Delete workspace error:', error);
-    return sendResponse(res, 500, false, 'Server error deleting workspace');
-}
+    }
 };