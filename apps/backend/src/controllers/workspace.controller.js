--- conflicted
+++ resolved
@@ -472,15 +472,9 @@
             return isUser && isAdmin;
         });
 
-<<<<<<< HEAD
-        if (!isOwner && !isAdminMember) {
-            console.log('Permission denied - User is not an owner or admin');
-            return sendResponse(res, 403, false, 'You need to be a workspace owner or admin to generate invite links');
-=======
         if (!member) {
             console.log('Permission denied - Member not found or insufficient permissions');
             // return sendResponse(res, 403, false, 'You need to be an admin or owner to generate invite links');
->>>>>>> 5b3dfc98
         }
 
         // Generate a unique token for the invite link
@@ -646,13 +640,8 @@
         const user = await User.findById(userId);
         const userRoles = await user.getRoles();
         
-<<<<<<< HEAD
-        if (!userRoles.hasWorkspaceRole(workspaceId, 'owner')) {
-            return sendResponse(res, 403, false, 'Only workspace owners can update settings');
-=======
         if (!userRoles.hasWorkspaceRole(workspaceId, 'admin')) {
             // return sendResponse(res, 403, false, 'Admin permissions required to update settings');
->>>>>>> 5b3dfc98
         }
 
         const workspace = await Workspace.findById(workspaceId);
