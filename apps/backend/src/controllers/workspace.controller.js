const crypto = require('crypto');
const Workspace = require('../models/Workspace');
const User = require('../models/User');
const Invitation = require('../models/Invitation');
const ActivityLog = require('../models/ActivityLog');
const NotificationService = require('../services/notification.service');
const WorkspaceService = require('../services/workspace.service');
const { sendResponse } = require('../utils/response');
const { sendEmail } = require('../utils/email');
const logger = require('../config/logger');
const mongoose = require('mongoose');

// Get all workspaces for a specific user (owner or member)
exports.getAllWorkspaces = async (req, res) => {
    try {
        const userId = req.user?.id;
        const { includeArchived, status } = req.query;

        // Determine status filter
        let statusFilter = 'active';
        if (status === 'archived') statusFilter = 'archived';
        if (status === 'all' || includeArchived === 'true') statusFilter = null;

        // Build filter
        const baseFilter = userId
            ? {
                $or: [
                    { owner: userId },
                    { 'members.user': userId }
                ]
            }
            : {};

        const filter = statusFilter ? { ...baseFilter, status: statusFilter } : baseFilter;

        const workspaces = await Workspace.find(filter)
            .populate('owner', 'name email avatar')
            .populate('members.user', 'name email avatar')
            .sort({ updatedAt: -1 })
            .lean();

        // Attach userRole and permissions
        const enrichedWorkspaces = workspaces.map(ws => {
            const uid = userId ? String(userId) : null;
            const member = uid
                ? ws.members.find(m => (
                    m?.user?._id?.toString?.() === uid ||
                    m?.user?.toString?.() === uid
                  ))
                : null;

            const isOwner = uid && ws?.owner?._id?.toString?.() === uid;

            return {
                ...ws,
                _id: ws._id.toString(),
                userRole: member ? member.role : (isOwner ? 'owner' : null),
                userPermissions: member ? member.permissions : null
            };
        });

        sendResponse(res, 200, true, 'User workspaces retrieved successfully', {
            workspaces: enrichedWorkspaces,
            count: enrichedWorkspaces.length
        });
    } catch (error) {
        logger.error('Get user workspaces error:', error);
        sendResponse(res, 500, false, 'Server error retrieving user workspaces');
    }
};

// Get single workspace
exports.getWorkspace = async (req, res) => {
    try {
        const { id: workspaceId } = req.params;
        const userId = req.user?.id;

        // Workspace existence (access may be unchecked when auth is disabled during testing)
        const workspace = await Workspace.findById(workspaceId)
            .populate('owner', 'name email avatar')
            .populate('members.user', 'name email avatar')
            .populate({
                path: 'spaces',
                match: { isArchived: false }
              })
              

        if (!workspace) {
            return sendResponse(res, 404, false, 'Workspace not found');
        }

        // SECURITY FIX: Use verified roles from auth middleware
        let userRole = null;
        let userPermissions = null;
        if (userId && req.user.roles) {
            const userWorkspaceRole = req.user.roles.hasWorkspaceRole(workspaceId);
            if (userWorkspaceRole) {
                userRole = userWorkspaceRole.role;
                userPermissions = userWorkspaceRole.permissions;
            }
        }

        sendResponse(res, 200, true, 'Workspace retrieved successfully', {
            workspace: {
                ...workspace.toObject(),
                stats: workspace.stats,
                health: workspace.health,
                availableFeatures: workspace.availableFeatures
            },
            userRole,
            userPermissions
        });
    } catch (error) {
        logger.error('Get workspace error:', error);
        sendResponse(res, 500, false, 'Server error retrieving workspace');
    }
};

// Create new workspace
exports.createWorkspace = async (req, res) => {
    try {
        const { name, description, plan = 'free', isPublic = false } = req.body;
        const userId = req.user.id;

        const workspace = await Workspace.create({
            name,
            description,
            owner: userId,
            plan,
            isPublic,
            members: [], // Owner is not included in members array
            usage: {
                membersCount: 1 // Owner counts as 1
            },
            settings: {
                features: {
                    integrations: true,
                    aiSuggestions: true,
                    timeTracking: true,
                    fileAttachments: true,
                    customFields: true
                },
                notifications: {
                    emailDigests: true,
                    slackIntegration: false,
                    webhooks: []
                },
                permissions: {
                    defaultMemberRole: 'member',
                    allowMemberInvites: true,
                    requireApprovalForMembers: false,
                    maxMembers: null,
                },
                defaultBoardVisibility: "workspace",
                branding: {
                    logo: null,
                    primaryColor: "#3B82F6"
                }
            }
        });

        // Add owner role
        const userRoles = req.user.roles;
        await userRoles.addWorkspaceRole(workspace._id, 'owner');

        // Log activity
        await ActivityLog.logActivity({
            userId,
            action: 'workspace_create',
            description: `Created workspace: ${name}`,
            entity: { type: 'Workspace', id: workspace._id, name },
            workspaceId: workspace._id,
            metadata: {
                plan,
                ipAddress: req.ip
            }
        });

        logger.info(`Workspace created: ${name} by ${req.user.email}`);

        // Create a system notification for the creator (non-blocking)
        try {
            await NotificationService.createNotification({
                title: 'Workspace created',
                message: `Your workspace "${name}" was created successfully`,
                type: 'workspace_created',
                recipient: userId,
                sender: userId,
                relatedEntity: {
                    entityType: 'workspace',
                    entityId: workspace._id
                },
                priority: 'medium',
                deliveryMethods: { inApp: true }
            });
        } catch (notifyErr) {
            logger.warn('Workspace create: notification not sent/saved', { error: notifyErr?.message });
        }

        sendResponse(res, 201, true, 'Workspace created successfully', {
            workspace: workspace.toObject(),
            userRole: 'owner'
        });
    } catch (error) {
        logger.error('Create workspace error:', error);
        sendResponse(res, 500, false, 'Server error creating workspace');
    }
};

// Update workspace
exports.updateWorkspace = async (req, res) => {
    try {
        
        const { id: workspaceId } = req.params;
        const { name, description, settings } = req.body;
        const userId = req.user.id;

        // SECURITY FIX: Use verified roles from auth middleware
        const userRoles = req.user.roles;
        
        const workspaceRole = userRoles.workspaces.find(ws => 
            ws.workspace.toString() === workspaceId
        );

        // Fetch workspace to reliably determine ownership
        const workspace = await Workspace.findById(workspaceId);
        if (!workspace) {
            return sendResponse(res, 404, false, 'Workspace not found');
        }

        // Allow owners to edit settings regardless of cached roles on the token
        const isOwner = workspace.owner && workspace.owner.toString() === userId.toString();
        if (!isOwner) {
            if (!workspaceRole || !workspaceRole.permissions?.canEditSettings) {
                return sendResponse(res, 403, false, 'Insufficient permissions to edit workspace');
            }
        }

        // Store old values
        const oldValues = {
            name: workspace.name,
            description: workspace.description
        };

        // Update basic fields
        if (name) workspace.name = name;
        if (description) workspace.description = description;

        // Update settings if provided
        if (settings) {
            Object.entries(settings).forEach(([section, updates]) => {
                if (workspace.settings[section]) {
                    Object.assign(workspace.settings[section], updates);
                }
            });
        }

        await workspace.save();

        // Log activity
        await ActivityLog.logActivity({
            userId,
            action: 'workspace_update',
            description: `Updated workspace: ${workspace.name}`,
            entity: { type: 'Workspace', id: workspaceId, name: workspace.name },
            workspaceId,
            metadata: {
                oldValues,
                newValues: { name, description },
                ipAddress: req.ip
            }
        });

        sendResponse(res, 200, true, 'Workspace updated successfully', {
            workspace: workspace.toObject()
        });
    } catch (error) {
        logger.error('Update workspace error:', error);
        sendResponse(res, 500, false, 'Server error updating workspace');
    }
};

// Invite member to workspace
exports.inviteMember = async (req, res) => {
    try {
        const { id: workspaceId } = req.params;
        const { email, role = 'member', message } = req.body;
        const userId = req.user.id;

        // SECURITY FIX: Use verified roles from auth middleware
        const userRoles = req.user.roles;
        
        const workspaceRole = userRoles.workspaces.find(ws => 
            ws.workspace.toString() === workspaceId
        );

        if (!workspaceRole || !workspaceRole.permissions.canManageMembers) {
            return sendResponse(res, 403, false, 'Insufficient permissions to invite members');
        }

        const workspace = await Workspace.findById(workspaceId);
        if (!workspace) {
            return sendResponse(res, 404, false, 'Workspace not found');
        }

        // SECURITY FIX: Validate role assignment permissions
        // Only workspace owners can assign admin roles, admins can only assign member roles
        if (role === 'admin' && workspaceRole.role !== 'owner') {
            return sendResponse(res, 403, false, 'Only workspace owners can assign admin roles');
        }

        if (role === 'owner') {
            return sendResponse(res, 403, false, 'Cannot assign owner role through invitation');
        }

        // Validate role is one of the allowed values
        const allowedRoles = ['member', 'admin'];
        if (!allowedRoles.includes(role)) {
            return sendResponse(res, 400, false, 'Invalid role specified');
        }

        // Check if user is already a member
        const existingUser = await User.findOne({ email });
        if (existingUser) {
            const existingMember = workspace.members.find(member => 
                member.user.toString() === existingUser._id.toString()
            );
            
            if (existingMember) {
                return sendResponse(res, 400, false, 'User is already a member of this workspace');
            }
        }

        // Check workspace limits
        if (workspace.usage.membersCount >= workspace.limits.maxMembers) {
            return sendResponse(res, 400, false, 'Workspace member limit reached');
        }

        // Create invitation
        const crypto = require('crypto');
        const invitation = new Invitation({
            type: 'workspace',
            invitedBy: userId,
            invitedUser: {
                email,
                userId: existingUser ? existingUser._id : null
            },
            targetEntity: {
                type: 'Workspace',
                id: workspaceId,
                name: workspace.name
            },
            role,
            message,
            token: crypto.randomBytes(32).toString('hex')
        });
        await invitation.save();
        
        // Debug logging
        logger.info(`Invitation created - id: ${invitation._id}, token: ${invitation.token}, targetEntity: ${JSON.stringify(invitation.targetEntity)}`);

        // Send invitation email
        await sendEmail({
            to: email,
            template: 'workspace-invitation',
            data: {
                inviterName: req.user.name,
                workspaceName: workspace.name,
                workspaceDescription: workspace.description,
                role,
                message,
                invitationUrl: invitation.inviteUrl
            }
        });

        // Notify invited user in-app if they already have an account
        try {
            if (existingUser) {
                await NotificationService.createNotification({
                    title: 'Workspace invitation',
                    message: `${req.user.name} invited you to join workspace "${workspace.name}" as ${role}`,
                    type: 'invitation_received',
                    recipient: existingUser._id,
                    sender: userId,
                    relatedEntity: { entityType: 'workspace', entityId: workspace._id },
                    priority: 'medium',
                    deliveryMethods: { inApp: true }
                });
            }
        } catch (notifyErr) {
            logger.warn('Invite member: notification not sent', { error: notifyErr?.message });
        }

        // Log activity
        await ActivityLog.logActivity({
            userId,
            action: 'workspace_member_add',
            description: `Invited member to workspace: ${workspace.name}`,
            entity: { type: 'Workspace', id: workspaceId, name: workspace.name },
            workspaceId,
            metadata: {
                invitedEmail: email,
                role,
                invitationId: invitation._id,
                ipAddress: req.ip
            }
        });

        sendResponse(res, 201, true, 'Invitation sent successfully', {
            invitation: {
                email,
                role,
                expiresAt: invitation.expiresAt,
                token: invitation.token
            }
        });
    } catch (error) {
        logger.error('Invite member error:', error);
        sendResponse(res, 500, false, 'Server error inviting member');
    }
};

// Accept workspace invitation
exports.acceptInvitation = async (req, res) => {
    try {
        const { token } = req.params;
        const userId = req.user.id;

        const invitation = await Invitation.findByToken(token);
        if (!invitation || invitation.targetEntity.type !== 'workspace') {
            return sendResponse(res, 404, false, 'Invalid or expired invitation');
        }

        if (invitation.status !== 'pending') {
            return sendResponse(res, 400, false, 'Invitation is no longer valid');
        }

        const workspace = await Workspace.findById(invitation.targetEntity.id);
        if (!workspace) {
            return sendResponse(res, 404, false, 'Workspace not found');
        }

        // Add user to workspace
        await workspace.addMember(userId, invitation.role, invitation.invitedBy);

        // Add workspace role to user
        const user = await User.findById(userId);
        const userRoles = await user.getRoles();
        await userRoles.addWorkspaceRole(workspace._id, invitation.role);

        // Accept invitation
        await invitation.accept(userId);

        // Notify inviter: Invitation accepted
        try {
            if (invitation.invitedBy) {
                await NotificationService.createNotification({
                    title: 'Invitation accepted',
                    message: `${req.user.name} accepted your invitation to join "${workspace.name}"`,
                    type: 'invitation_accepted',
                    recipient: invitation.invitedBy,
                    sender: userId,
                    relatedEntity: { entityType: 'workspace', entityId: workspace._id },
                    priority: 'medium',
                    deliveryMethods: { inApp: true }
                });
            }
        } catch (notifyErr) {
            logger.warn('Accept invitation: notification not sent', { error: notifyErr?.message });
        }

        // Log activity
        await ActivityLog.logActivity({
            userId,
            action: 'workspace_member_add',
            description: `User joined workspace: ${workspace.name}`,
            entity: { type: 'Workspace', id: workspace._id, name: workspace.name },
            workspaceId: workspace._id,
            metadata: {
                invitationToken: token,
                role: invitation.role,
                ipAddress: req.ip
            }
        });

        sendResponse(res, 200, true, 'Successfully joined workspace', {
            workspace: {
                id: workspace._id,
                name: workspace.name,
                description: workspace.description
            },
            role: invitation.role
        });
    } catch (error) {
        logger.error('Accept invitation error:', error);
        sendResponse(res, 500, false, 'Server error accepting invitation');
    }
};

// Generate invite link for workspace
exports.generateInviteLink = async (req, res) => {
    try {
        const { id: workspaceId } = req.params;
        const userId = req.user.id;

        // Find the workspace
        const workspace = await Workspace.findById(workspaceId);
        if (!workspace) {
            return sendResponse(res, 404, false, 'Workspace not found');
        }

        // Debug log workspace members and current user
        console.log('Workspace members:', JSON.stringify(workspace.members, null, 2));
        console.log('Current user ID:', userId);
        console.log('User making request:', req.user);

        // Check if user is the workspace owner
        const isOwner = workspace.owner.toString() === userId.toString();
        
        // Check if user is an admin member
        const isAdminMember = workspace.members.some(member => {
            const isUser = member.user && (
                (member.user._id ? member.user._id.toString() === userId.toString() : member.user.toString() === userId.toString())
            );
            const isAdmin = member.role && (
                member.role.toLowerCase() === 'admin' || 
                member.role.toLowerCase() === 'owner' ||
                member.role.toLowerCase() === 'administrator'
            );
            return isUser && isAdmin;
        });

<<<<<<< HEAD
        if (!isAdminMember) {
=======
        if (!isOwner && !isAdminMember) {
>>>>>>> b5a725a5
            console.log('Permission denied - Member not found or insufficient permissions');
            return sendResponse(res, 403, false, 'You need to be an admin or owner to generate invite links');
        }

        // Generate a unique token for the invite link
        const token = crypto.randomBytes(32).toString('hex');
        const expiresAt = new Date();
        expiresAt.setDate(expiresAt.getDate() + 7); // Link expires in 7 days

        // Save the invite token to the workspace
        workspace.inviteTokens = workspace.inviteTokens || [];
        workspace.inviteTokens.push({
            token,
            createdBy: userId,
            expiresAt,
            used: false
        });

        await workspace.save();

        // Construct the invite link
        const inviteLink = `${process.env.FRONTEND_URL || 'http://localhost:3000'}/join-workspace?token=${token}&workspace=${workspaceId}`;

        sendResponse(res, 200, true, 'Invite link generated successfully', {
            link: inviteLink,
            expiresAt,
            enabled: true
        });
    } catch (error) {
        logger.error('Generate invite link error:', error);
        sendResponse(res, 500, false, 'Failed to generate invite link');
    }
};

// Get workspace members
exports.getWorkspaceMembers = async (req, res) => {
    try {
        const { id: workspaceId } = req.params;
        // const workspaceId = '68a6f2ad09162ad369df8692';

        const { q } = req.query;
        const userId = req.user?.id;

        // Optional access check (only when authenticated)
        if (userId) {
            const user = await User.findById(userId);
            const userRoles = await user.getRoles();
            if (!userRoles.hasWorkspaceRole(workspaceId)) {
                // return sendResponse(res, 403, false, 'Access denied to this workspace');
            }
        }

        const workspace = await Workspace.findById(workspaceId)
            .populate('owner', 'name email avatar lastLogin')
            .populate('members.user', 'name email avatar lastLogin')
            .populate('members.invitedBy', 'name avatar');

        if (!workspace) {
            return sendResponse(res, 404, false, 'Workspace not found');
        }

        // Format member data with statistics
        let members = [
            // Include owner
            {
                user: workspace.owner,
                role: 'owner',
                joinedAt: workspace.createdAt,
                permissions: {
                    canCreateSpaces: true,
                    canManageMembers: true,
                    canManageBilling: true,
                    canDeleteWorkspace: true,
                    canEditSettings: true
                }
            },
            // Include regular members
            ...workspace.members.map(member => member.toObject())
        ];

        // Optional filter by name/email if `q` provided
        if (q && typeof q === 'string') {
            const query = q.trim().toLowerCase();
            if (query.length > 0) {
                members = members.filter((m) => {
                    const name = (m.user?.name || '').toLowerCase();
                    const email = (m.user?.email || '').toLowerCase();
                    return name.includes(query) || email.includes(query);
                });
            }
        }

        sendResponse(res, 200, true, 'Workspace members retrieved successfully', {
            members,
            total: members.length,
            limits: {
                current: workspace.usage.membersCount,
                maximum: workspace.limits.maxMembers
            }
        });
    } catch (error) {
        logger.error('Get workspace members error:', error);
        sendResponse(res, 500, false, 'Server error retrieving workspace members');
    }
};

// Remove member from workspace
exports.removeMember = async (req, res) => {
    try {
        const { id: workspaceId, memberId } = req.params;
        const userId = req.user.id;

        // Check permissions
        const user = await User.findById(userId);
        const userRoles = await user.getRoles();
        
        if (!userRoles.hasWorkspaceRole(workspaceId, 'admin')) {
            // return sendResponse(res, 403, false, 'Admin permissions required to remove members');
        }

        const workspace = await Workspace.findById(workspaceId);
        if (!workspace) {
            return sendResponse(res, 404, false, 'Workspace not found');
        }

        // Can't remove workspace owner
        if (workspace.owner.toString() === memberId) {
            // return sendResponse(res, 400, false, 'Cannot remove workspace owner');
        }

        // Remove member from workspace
        await workspace.removeMember(memberId);

        // Remove workspace roles from user
        const member = await User.findById(memberId);
        const memberRoles = await member.getRoles();
        await memberRoles.removeWorkspaceRole(workspaceId);

        // Log activity
        await ActivityLog.logActivity({
            userId,
            action: 'workspace_member_remove',
            description: `Removed member from workspace: ${workspace.name}`,
            entity: { type: 'Workspace', id: workspaceId, name: workspace.name },
            relatedEntities: [{ type: 'User', id: memberId, name: member.name }],
            workspaceId,
            metadata: { ipAddress: req.ip }
        });

        sendResponse(res, 200, true, 'Member removed successfully');
    } catch (error) {
        logger.error('Remove member error:', error);
        sendResponse(res, 500, false, 'Server error removing member');
    }
};

// Update workspace settings
exports.updateSettings = async (req, res) => {
    try {
        const { id: workspaceId } = req.params;
        const { section, updates } = req.body;
        const userId = req.user.id;

        // Check permissions - only allow workspace owners to update settings
        const user = await User.findById(userId);
        const userRoles = await user.getRoles();
        
        if (!userRoles.hasWorkspaceRole(workspaceId, 'admin')) {
            // return sendResponse(res, 403, false, 'Admin permissions required to update settings');
        }

        const workspace = await Workspace.findById(workspaceId);
        if (!workspace) {
            return sendResponse(res, 404, false, 'Workspace not found');
        }

        await workspace.updateSettings(section, updates);

        // Log activity
        await ActivityLog.logActivity({
            userId,
            action: 'settings_update',
            description: `Updated workspace settings: ${workspace.name}`,
            entity: { type: 'Workspace', id: workspaceId, name: workspace.name },
            workspaceId,
            metadata: {
                section,
                updates,
                ipAddress: req.ip
            }
        });

        sendResponse(res, 200, true, 'Settings updated successfully', {
            settings: workspace.settings
        });
    } catch (error) {
        logger.error('Update settings error:', error);
        sendResponse(res, 500, false, 'Server error updating settings');
    }
};

// Get workspace analytics
exports.getWorkspaceAnalytics = async (req, res) => {
    try {
        const { id: workspaceId } = req.params;
        const { timeframe = '30d' } = req.query;
        const userId = req.user.id;

        // Check access
        const user = await User.findById(userId);
        const userRoles = await user.getRoles();
        
        if (!userRoles.hasWorkspaceRole(workspaceId)) {
            // return sendResponse(res, 403, false, 'Access denied to this workspace');
        }

        const workspace = await Workspace.findById(workspaceId);
        if (!workspace) {
            return sendResponse(res, 404, false, 'Workspace not found');
        }

        // Get analytics data
        const analytics = {
            overview: {
                totalMembers: workspace.usage.membersCount,
                totalSpaces: workspace.usage.spacesCount,
                totalBoards: workspace.usage.boardsCount,
                totalTasks: workspace.usage.tasksCount,
                storageUsed: workspace.usage.storageUsed
            },
            limits: workspace.limits,
            health: workspace.health,
            billing: workspace.billing
        };

        sendResponse(res, 200, true, 'Workspace analytics retrieved successfully', {
            analytics
        });
    } catch (error) {
        logger.error('Get workspace analytics error:', error);
        sendResponse(res, 500, false, 'Server error retrieving workspace analytics');
    }
};

// Transfer workspace ownership
exports.transferOwnership = async (req, res) => {
    try {
        const { id: workspaceId } = req.params;
        const { newOwnerId } = req.body;
        const userId = req.user.id;

        const workspace = await Workspace.findById(workspaceId);
        if (!workspace) {
            return sendResponse(res, 404, false, 'Workspace not found');
        }

        // Only current owner can transfer ownership
        if (workspace.owner.toString() !== userId) {
            // return sendResponse(res, 403, false, 'Only workspace owner can transfer ownership');
        }

        const newOwner = await User.findById(newOwnerId);
        if (!newOwner) {
            return sendResponse(res, 404, false, 'New owner not found');
        }

        // Transfer ownership
        await workspace.transferOwnership(newOwnerId);

        // Update user roles
        const currentOwnerRoles = await (await User.findById(userId)).getRoles();
        const newOwnerRoles = await newOwner.getRoles();

        // Update roles
        await currentOwnerRoles.addWorkspaceRole(workspaceId, 'admin');
        await newOwnerRoles.addWorkspaceRole(workspaceId, 'owner');

        // Log activity
        await ActivityLog.logActivity({
            userId,
            action: 'workspace_update',
            description: `Transferred workspace ownership: ${workspace.name}`,
            entity: { type: 'Workspace', id: workspaceId, name: workspace.name },
            relatedEntities: [{ type: 'User', id: newOwnerId, name: newOwner.name }],
            workspaceId,
            metadata: { ipAddress: req.ip },
            severity: 'warning'
        });

        sendResponse(res, 200, true, 'Ownership transferred successfully', {
            workspace: workspace.toObject(),
            newOwner: newOwner.getMinimalProfile()
        });
    } catch (error) {
        logger.error('Transfer ownership error:', error);
        sendResponse(res, 500, false, 'Server error transferring ownership');
    }
};

// Restore archived workspace
exports.restoreWorkspace = async (req, res) => {
    try {
        const { id: workspaceId } = req.params;
        const userId = req.user.id;

        if (!mongoose.Types.ObjectId.isValid(workspaceId)) {
            return sendResponse(res, 400, false, 'Invalid workspace ID format');
        }

        const restored = await WorkspaceService.restoreWorkspace(workspaceId, userId);

        return sendResponse(res, 200, true, 'Workspace restored successfully', {
            workspace: restored
        });
    } catch (error) {
        logger.error('Restore workspace error:', error);
        return sendResponse(res, 500, false, error?.message || 'Server error restoring workspace');
    }
};

// Permanently delete an archived workspace
exports.permanentDeleteWorkspace = async (req, res) => {
    try {
        const { id: workspaceId } = req.params;
        const userId = req.user.id;

        if (!mongoose.Types.ObjectId.isValid(workspaceId)) {
            return sendResponse(res, 400, false, 'Invalid workspace ID format');
        }

        const workspace = await Workspace.findById(workspaceId);
        if (!workspace) {
            return sendResponse(res, 404, false, 'Workspace not found');
        }

        if (workspace.owner.toString() !== userId.toString()) {
            return sendResponse(res, 403, false, 'Only the workspace owner can permanently delete this workspace');
        }

        if (workspace.status !== 'archived') {
            return sendResponse(res, 400, false, 'Workspace must be archived before permanent deletion');
        }

        const result = await WorkspaceService.deleteWorkspace(workspaceId, userId);
        return sendResponse(res, 200, true, result?.message || 'Workspace permanently deleted');
    } catch (error) {
        logger.error('Permanent delete workspace error:', error);
        return sendResponse(res, 500, false, 'Server error deleting workspace permanently');
    }
};

// Delete workspace
exports.deleteWorkspace = async (req, res) => {
    try {
        const { id: workspaceId } = req.params;
        const userId = req.user.id;

        // Prevent CastError
        if (!mongoose.Types.ObjectId.isValid(workspaceId)) {
            return sendResponse(res, 400, false, 'Invalid workspace ID format');
        }

        const workspace = await Workspace.findById(workspaceId);
 
        // Owner can archive directly
        if (workspace.owner.toString() === userId.toString()) {
            const archived = await WorkspaceService.softDeleteWorkspace(workspaceId, userId);
            return sendResponse(res, 200, true, 'Workspace archived successfully', {
                workspace: {
                    id: archived._id,
                    status: archived.status,
                    archivedAt: archived.archivedAt,
                    archiveExpiresAt: archived.archiveExpiresAt,
                    archiveCountdownSeconds: Math.max(0, Math.floor((new Date(archived.archiveExpiresAt).getTime() - Date.now()) / 1000))
                }
            });
        }

        // Check permissions
        const user = await User.findById(userId);
        const userRoles = await user.getRoles();
        const wsRole = userRoles.workspaces.find(
            (ws) => ws.workspace.toString() === workspaceId.toString()
        );

        if (wsRole?.permissions?.canDeleteWorkspace) {
            // Service enforces owner-only; pass owner id to authorize archival
            const archived = await WorkspaceService.softDeleteWorkspace(workspaceId, workspace.owner);
            return sendResponse(res, 200, true, 'Workspace archived successfully', {
                workspace: {
                    id: archived._id,
                    status: archived.status,
                    archivedAt: archived.archivedAt,
                    archiveExpiresAt: archived.archiveExpiresAt,
                    archiveCountdownSeconds: Math.max(0, Math.floor((new Date(archived.archiveExpiresAt).getTime() - Date.now()) / 1000))
                }
            });
        }

        // return sendResponse(res, 403, false, 'You do not have permission to delete this workspace');
    } catch (error) {
        logger.error('Delete workspace error:', error);
        return sendResponse(res, 500, false, 'Server error deleting workspace');
    }
};<|MERGE_RESOLUTION|>--- conflicted
+++ resolved
@@ -530,11 +530,7 @@
             return isUser && isAdmin;
         });
 
-<<<<<<< HEAD
-        if (!isAdminMember) {
-=======
         if (!isOwner && !isAdminMember) {
->>>>>>> b5a725a5
             console.log('Permission denied - Member not found or insufficient permissions');
             return sendResponse(res, 403, false, 'You need to be an admin or owner to generate invite links');
         }
