const mongoose = require('mongoose');
const Notification = require('../models/Notification');
const User = require('../models/User');
const ActivityLog = require('../models/ActivityLog');
const { sendResponse } = require('../utils/response');
const logger = require('../config/logger');

// Get user notifications
exports.getNotifications = async (req, res) => {
    try {
        const { limit = 50, page = 1, isRead, type, priority } = req.query;
        const userId = req.user.id;

        console.log(' [getNotifications] userId:', userId, 'query:', { limit, page, isRead, type, priority });

        let query = { recipient: userId };
        
        // Filter by read status
        if (isRead !== undefined) {
            query.isRead = isRead === 'true';
        }
        
        // Filter by type
        if (type) {
            query.type = type;
        }
        
        // Filter by priority
        if (priority) {
            query.priority = priority;
        }

        const notifications = await Notification.find(query)
            .populate('sender', 'name avatar')
            .populate('relatedEntity.entityId')
            .sort({ createdAt: -1 })
            .limit(parseInt(limit))
            .skip((parseInt(page) - 1) * parseInt(limit));

        const total = await Notification.countDocuments(query);
        const unreadCount = await Notification.countDocuments({ recipient: userId, isRead: false });

        console.log(' [getNotifications] found:', notifications.length, 'total:', total, 'unread:', unreadCount);

        sendResponse(res, 200, true, 'Notifications retrieved successfully', {
            notifications,
            pagination: {
                page: parseInt(page),
                limit: parseInt(limit),
                total,
                totalItems: total,
                currentPage: parseInt(page),
                pages: Math.ceil(total / parseInt(limit))
            },
            unreadCount
        });
    } catch (error) {
        logger.error('Get notifications error:', error);
        sendResponse(res, 500, false, 'Server error retrieving notifications');
    }
};

// Mark notification as read
exports.markAsRead = async (req, res) => {
    try {
        const { id: notificationId } = req.params;
        const userId = req.user.id;

        console.log(' [markAsRead] notificationId:', notificationId, 'userId:', userId);

        const notification = await Notification.findById(notificationId);

        if (!notification) {
            console.log(' [markAsRead] notification not found:', notificationId);
            return sendResponse(res, 404, false, 'Notification not found');
        }

        // Check if user owns the notification
        if (notification.recipient.toString() !== userId.toString()) {
            console.log(' [markAsRead] access denied - wrong owner:', notification.recipient.toString(), 'vs', userId.toString());
            return sendResponse(res, 403, false, 'Access denied - not notification owner');
        }

        if (!notification.isRead) {
            notification.isRead = true;
            notification.readAt = new Date();
            await notification.save();
            console.log(' [markAsRead] marked as read:', notificationId);
        }

        // Emit unread count update so clients refresh state
        try {
            const io = req.app.get('io') || global.io;
            if (io) {
                io.notifyUser(userId, 'notifications:unreadCount', {});
                console.log(' [markAsRead] emitted unreadCount to:', userId);
            }
        } catch (e) {
            logger.warn('Socket emit failed (markAsRead unreadCount):', e);
        }

        sendResponse(res, 200, true, 'Notification marked as read', {
            notification
        });
    } catch (error) {
        logger.error('Mark notification as read error:', error);
        sendResponse(res, 500, false, 'Server error marking notification as read');
    }
};

// Mark all notifications as read
exports.markAllAsRead = async (req, res) => {
    try {
        const userId = req.user.id;

        const result = await Notification.updateMany(
            { recipient: userId, isRead: false },
            { isRead: true, readAt: new Date() }
        );

        // Emit unread count update so clients refresh state
        try {
            const io = req.app.get('io') || global.io;
            if (io) {
                io.notifyUser(userId, 'notifications:unreadCount', {});
            }
        } catch (e) {
            logger.warn('Socket emit failed (markAllAsRead unreadCount):', e);
        }

        sendResponse(res, 200, true, 'All notifications marked as read', {
            modifiedCount: result.modifiedCount
        });
    } catch (error) {
        logger.error('Mark all notifications as read error:', error);
        sendResponse(res, 500, false, 'Server error marking all notifications as read');
    }
};

// Delete notification
exports.deleteNotification = async (req, res) => {
    try {
        const { id: notificationId } = req.params;
        const userId = req.user.id;

        console.log(' [deleteNotification] notificationId:', notificationId, 'userId:', userId);

        const notification = await Notification.findById(notificationId);

        if (!notification) {
            console.log(' [deleteNotification] notification not found:', notificationId);
            return sendResponse(res, 404, false, 'Notification not found');
        }

        // Check if user owns the notification
        if (notification.recipient.toString() !== userId.toString()) {
            console.log(' [deleteNotification] access denied - wrong owner:', notification.recipient.toString(), 'vs', userId.toString());
            return sendResponse(res, 403, false, 'Access denied - not notification owner');
        }

        await Notification.findByIdAndDelete(notificationId);
        console.log(' [deleteNotification] deleted:', notificationId);

        // Emit deletion and unread count update so clients refresh state
        try {
            const io = req.app.get('io') || global.io;
            if (io) {
                io.notifyUser(userId, 'notifications:deleted', { notificationId });
                io.notifyUser(userId, 'notifications:unreadCount', {});
                console.log(' [deleteNotification] emitted deleted + unreadCount to:', userId);
            }
        } catch (e) {
            logger.warn('Socket emit failed (deleteNotification):', e);
        }

        sendResponse(res, 200, true, 'Notification deleted successfully');
    } catch (error) {
        logger.error('Delete notification error:', error);
        sendResponse(res, 500, false, 'Server error deleting notification');
    }
};

// Update notification preferences
exports.updatePreferences = async (req, res) => {
    try {
        const { preferences } = req.body;
        const userId = req.user.id;

        const user = await User.findById(userId);
        const userPrefs = await user.getPreferences();

        // Update notification preferences
        if (preferences.email) {
            Object.assign(userPrefs.notifications.email, preferences.email);
        }
        if (preferences.push) {
            Object.assign(userPrefs.notifications.push, preferences.push);
        }
        if (preferences.inApp) {
            Object.assign(userPrefs.notifications.inApp, preferences.inApp);
        }

        await userPrefs.save();

        sendResponse(res, 200, true, 'Notification preferences updated successfully', {
            preferences: userPrefs.notifications
        });
    } catch (error) {
        logger.error('Update notification preferences error:', error);
        sendResponse(res, 500, false, 'Server error updating notification preferences');
    }
};

// Get notification statistics
exports.getNotificationStats = async (req, res) => {
    try {
        const userId = req.user.id;

        const stats = await Notification.aggregate([
            { $match: { recipient: new mongoose.Types.ObjectId(userId) } },
            {
                $group: {
                    _id: '$type',
                    total: { $sum: 1 },
                    unread: {
                        $sum: { $cond: [{ $eq: ['$isRead', false] }, 1, 0] }
                    }
                }
            }
        ]);

        const totalStats = await Notification.aggregate([
            { $match: { recipient: new mongoose.Types.ObjectId(userId) } },
            {
                $group: {
                    _id: null,
                    total: { $sum: 1 },
                    unread: {
                        $sum: { $cond: [{ $eq: ['$isRead', false] }, 1, 0] }
                    },
                    thisWeek: {
                        $sum: {
                            $cond: [
                                { $gte: ['$createdAt', new Date(Date.now() - 7 * 24 * 60 * 60 * 1000)] },
                                1,
                                0
                            ]
                        }
                    }
                }
            }
        ]);

        // Transform stats to match test expectations
        const byType = {};
        stats.forEach(stat => {
            byType[stat._id] = stat.total;
        });

        const byPriority = await Notification.aggregate([
            { $match: { recipient: new mongoose.Types.ObjectId(userId) } },
            {
                $group: {
                    _id: '$priority',
                    total: { $sum: 1 },
                    unread: {
                        $sum: { $cond: [{ $eq: ['$isRead', false] }, 1, 0] }
                    }
                }
            }
        ]);

        const byPriorityObj = {};
        byPriority.forEach(stat => {
            byPriorityObj[stat._id] = stat.total;
        });

        sendResponse(res, 200, true, 'Notification statistics retrieved successfully', {
            stats: {
                total: totalStats[0]?.total || 0,
                unread: totalStats[0]?.unread || 0,
                byType,
                byPriority: byPriorityObj
            }
        });
    } catch (error) {
        logger.error('Get notification stats error:', error);
        sendResponse(res, 500, false, 'Server error retrieving notification statistics');
    }
};

// Create manual notification (admin feature)
exports.createNotification = async (req, res) => {
    try {
        const { 
            title, 
            message, 
            type, 
            recipientId, 
            relatedEntity,
            priority = 'medium',
            deliveryMethods 
        } = req.body;
        const senderId = req.user.id;

        // Check if sender has permission to send notifications
        const user = await User.findById(senderId);
        const userRoles = await user.getRoles();
        
        // Only system admins can create manual notifications
        if (userRoles.systemRole !== 'admin' && userRoles.systemRole !== 'super_admin') {
            return sendResponse(res, 403, false, 'Admin permissions required to create notifications');
        }

        const notification = await Notification.create({
            title,
            message,
            type: type || 'space_update',
            recipient: recipientId,
            sender: senderId,
            relatedEntity,
            priority,
            deliveryMethods: deliveryMethods || { inApp: true }
        });

        await notification.populate('sender', 'name avatar');
        await notification.populate('recipient', 'name email');

        // Send real-time notification via socket
        const io = req.app.get('io');
        if (io) {
            io.notifyUser(recipientId, 'notification:new', {
                notification: notification.toObject()
            });
        }

        // Log activity
        await ActivityLog.logActivity({
            userId: senderId,
            action: 'notification_create',
            description: `Created notification: ${title}`,
            entity: { type: 'Notification', id: notification._id, name: title },
            relatedEntities: [{ type: 'User', id: recipientId, name: 'Recipient' }],
            metadata: {
                notificationType: type,
                priority,
                ipAddress: req.ip
            }
        });

        sendResponse(res, 201, true, 'Notification created successfully', {
            notification
        });
    } catch (error) {
        logger.error('Create notification error:', error);
        sendResponse(res, 500, false, 'Server error creating notification');
    }
};

// Bulk mark notifications as read
exports.bulkMarkAsRead = async (req, res) => {
    try {
        const { notificationIds } = req.body;
        const userId = req.user.id;

        if (!Array.isArray(notificationIds) || notificationIds.length === 0) {
            return sendResponse(res, 400, false, 'Notification IDs array is required');
        }

        const result = await Notification.updateMany(
            { 
                _id: { $in: notificationIds },
                recipient: userId,
                isRead: false
            },
            { isRead: true, readAt: new Date() }
        );

        sendResponse(res, 200, true, 'Notifications marked as read', {
            modifiedCount: result.modifiedCount
        });
    } catch (error) {
        logger.error('Bulk mark as read error:', error);
        sendResponse(res, 500, false, 'Server error marking notifications as read');
    }
};

// Delete all read notifications
exports.deleteReadNotifications = async (req, res) => {
    try {
        const userId = req.user.id;

        const result = await Notification.deleteMany({
            recipient: userId,
            isRead: true
        });

        sendResponse(res, 200, true, 'Read notifications deleted successfully', {
            deletedCount: result.deletedCount
        });
    } catch (error) {
        logger.error('Delete read notifications error:', error);
        sendResponse(res, 500, false, 'Server error deleting read notifications');
    }
<<<<<<< HEAD
};

// Test endpoint to send real-time notification (for development)
exports.sendTestNotification = async (req, res) => {
    try {
        const { recipientId, title, message, type = 'info', priority = 'medium', category = 'system' } = req.body;
        
        // Create notification data
        const notificationData = {
            title: title || 'Test Notification',
            message: message || 'This is a test notification sent via Socket.IO',
            type: type,
            category: category,
            priority: priority,
            sender: req.user.id,
            relatedEntity: null
        };

        // Send real-time notification using Socket.IO
        if (global.io) {
            const notification = await global.io.sendNotification(recipientId, notificationData);
            sendResponse(res, 200, true, 'Test notification sent successfully', {
                notification
            });
        } else {
            sendResponse(res, 500, false, 'Socket.IO not available');
        }
    } catch (error) {
        logger.error('Send test notification error:', error);
        sendResponse(res, 500, false, 'Server error sending test notification');
    }
};

// Create payment success notification (for authenticated users)
exports.createPaymentNotification = async (req, res) => {
    try {
        const { title, message, type, category, metadata } = req.body;
        const userId = req.user.id;

        const notification = new Notification({
            title,
            message,
            type,
            category,
            recipient: userId,
            metadata: metadata || {},
            priority: 'medium',
            deliveryMethods: {
                inApp: true,
                email: false,
                push: false
            }
        });

        await notification.save();

        // Emit real-time notification if socket is available
        const io = req.app.get('io');
        if (io) {
            io.to(`user_${userId}`).emit('notification', {
                type: 'new_notification',
                notification: notification
            });
        }

        logger.info(`Payment notification created for user ${userId}: ${title}`);
        sendResponse(res, 201, true, 'Payment notification created successfully', notification);
    } catch (error) {
        logger.error('Create payment notification error:', error);
        sendResponse(res, 500, false, 'Server error creating payment notification');
    }
=======
>>>>>>> 2fcb6deb
};<|MERGE_RESOLUTION|>--- conflicted
+++ resolved
@@ -402,78 +402,4 @@
         logger.error('Delete read notifications error:', error);
         sendResponse(res, 500, false, 'Server error deleting read notifications');
     }
-<<<<<<< HEAD
-};
-
-// Test endpoint to send real-time notification (for development)
-exports.sendTestNotification = async (req, res) => {
-    try {
-        const { recipientId, title, message, type = 'info', priority = 'medium', category = 'system' } = req.body;
-        
-        // Create notification data
-        const notificationData = {
-            title: title || 'Test Notification',
-            message: message || 'This is a test notification sent via Socket.IO',
-            type: type,
-            category: category,
-            priority: priority,
-            sender: req.user.id,
-            relatedEntity: null
-        };
-
-        // Send real-time notification using Socket.IO
-        if (global.io) {
-            const notification = await global.io.sendNotification(recipientId, notificationData);
-            sendResponse(res, 200, true, 'Test notification sent successfully', {
-                notification
-            });
-        } else {
-            sendResponse(res, 500, false, 'Socket.IO not available');
-        }
-    } catch (error) {
-        logger.error('Send test notification error:', error);
-        sendResponse(res, 500, false, 'Server error sending test notification');
-    }
-};
-
-// Create payment success notification (for authenticated users)
-exports.createPaymentNotification = async (req, res) => {
-    try {
-        const { title, message, type, category, metadata } = req.body;
-        const userId = req.user.id;
-
-        const notification = new Notification({
-            title,
-            message,
-            type,
-            category,
-            recipient: userId,
-            metadata: metadata || {},
-            priority: 'medium',
-            deliveryMethods: {
-                inApp: true,
-                email: false,
-                push: false
-            }
-        });
-
-        await notification.save();
-
-        // Emit real-time notification if socket is available
-        const io = req.app.get('io');
-        if (io) {
-            io.to(`user_${userId}`).emit('notification', {
-                type: 'new_notification',
-                notification: notification
-            });
-        }
-
-        logger.info(`Payment notification created for user ${userId}: ${title}`);
-        sendResponse(res, 201, true, 'Payment notification created successfully', notification);
-    } catch (error) {
-        logger.error('Create payment notification error:', error);
-        sendResponse(res, 500, false, 'Server error creating payment notification');
-    }
-=======
->>>>>>> 2fcb6deb
 };