--- conflicted
+++ resolved
@@ -58,47 +58,8 @@
     };
 };
 
-<<<<<<< HEAD
 // Require space permission (replaces project permission)
 const requireSpacePermission = (roleOrPermission = 'member') => {
-=======
-// Require space permission (formerly project permission)
-const requireSpacePermission = (roleOrPermission = 'member') => {
-    return async (req, res, next) => {
-        try {
-            const userId = req.user.id;
-            const spaceId = req.params.id || req.params.spaceId || req.body.spaceId;
-
-            if (!spaceId) {
-                return sendResponse(res, 400, false, 'Space ID required');
-            }
-
-            const user = await User.findById(userId);
-            const userRoles = await user.getRoles();
-
-            // Check if it's a permission (starts with 'can') or a role
-            if (roleOrPermission.startsWith('can')) {
-                if (!userRoles.hasSpacePermission(spaceId, roleOrPermission)) {
-                    return sendResponse(res, 403, false, `Permission '${roleOrPermission}' required`);
-                }
-            } else {
-                if (!userRoles.hasSpaceRole(spaceId, roleOrPermission)) {
-                    return sendResponse(res, 403, false, `Space ${roleOrPermission} role required`);
-                }
-            }
-
-            req.space = await Space.findById(spaceId);
-            next();
-        } catch (error) {
-            logger.error('Space permission check error:', error);
-            sendResponse(res, 500, false, 'Server error checking space permissions');
-        }
-    };
-};
-
-// Require specific space permission
-const requireSpaceSpecificPermission = (permission) => {
->>>>>>> dce622ee
     return async (req, res, next) => {
         try {
             const userId = req.user.id;
@@ -354,6 +315,8 @@
 };
 
 // Combined middleware for common permission patterns
+const requireSpaceMember = requireSpacePermission('member');
+const requireSpaceAdmin = requireSpacePermission('admin');
 const requireSpaceMember = requireSpacePermission('member');
 const requireSpaceAdmin = requireSpacePermission('admin');
 const requireWorkspaceMember = requireWorkspacePermission('member');
@@ -375,6 +338,8 @@
     // Common combinations
     requireSpaceMember,
     requireSpaceAdmin,
+    requireSpaceMember,
+    requireSpaceAdmin,
     requireWorkspaceMember,
     requireWorkspaceAdmin
 };