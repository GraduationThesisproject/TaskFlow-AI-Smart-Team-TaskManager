const jwt = require('../utils/jwt');
const User = require('../models/User');
const { sendResponse } = require('../utils/response');
const logger = require('../config/logger');

const authMiddleware = async (req, res, next) => {
    try {
        // Get token from header
        const authHeader = req.header('Authorization');
        
        if (!authHeader) {
            return sendResponse(res, 401, false, 'No token provided, access denied');
        }

        // Extract token from "Bearer TOKEN"
        const token = authHeader.startsWith('Bearer ') 
            ? authHeader.substring(7) 
            : authHeader;

        if (!token) {
            return sendResponse(res, 401, false, 'No token provided, access denied');
        }

        // Verify token
        const decoded = jwt.verifyToken(token);
        
        // Get user from database
        const user = await User.findById(decoded.id);
        
        if (!user || !user.isActive) {
            return sendResponse(res, 401, false, 'Token is valid but user not found or inactive');
        }

        // Check if account is locked
        if (user.isLocked) {
            return sendResponse(res, 423, false, 'Account is temporarily locked');
        }

        // SECURITY FIX: Get user's actual roles from database
        const userRoles = await user.getRoles();

        // Get device ID from headers for session validation
        const deviceId = req.header('X-Device-ID');
        
        // Validate session if device ID provided
        if (deviceId) {
            try {
                const userSessions = await user.getSessions();
                const session = userSessions.getSessionByDevice(deviceId);
                
                if (session && session.isActive) {
                    // Update session activity
                    await userSessions.updateActivity(session.sessionId);
                }
            } catch (sessionError) {
                logger.warn('Session validation warning:', sessionError);
                // Continue without failing - session validation is optional
            }
        }

        // Add user to request object with enhanced data including verified roles
        req.user = {
            id: user._id,
            email: user.email,
            name: user.name,
            avatar: user.avatar,
            emailVerified: user.emailVerified,
            isActive: user.isActive,
            // SECURITY FIX: Include verified roles from database
            roles: userRoles,
            systemRole: userRoles.systemRole,
            globalRoles: userRoles.globalRoles
        };

        logger.info(`Auth middleware: User authenticated - ID: ${req.user.id}, Email: ${req.user.email}, System Role: ${req.user.systemRole}`);
        next();
    } catch (error) {
        if (error.name === 'JsonWebTokenError') {
            return sendResponse(res, 401, false, 'Invalid token');
        } else if (error.name === 'TokenExpiredError') {
            return sendResponse(res, 401, false, 'Token expired');
        } else {
            console.error('Auth middleware error:', error);
            return sendResponse(res, 500, false, 'Server error in authentication');
        }
    }
};

// Middleware to check for specific system roles
const requireSystemRole = (roles) => {
    return (req, res, next) => {
        if (!req.user) {
            return sendResponse(res, 401, false, 'Authentication required');
        }

        const userSystemRole = req.user.systemRole;
        const requiredRoles = Array.isArray(roles) ? roles : [roles];

        const hasRequiredRole = requiredRoles.includes(userSystemRole);

        if (!hasRequiredRole) {
            return sendResponse(res, 403, false, 'Insufficient system permissions');
        }

        next();
    };
};

// Middleware to check if user is admin
const requireAdmin = requireSystemRole('admin');

// Middleware for optional authentication (doesn't fail if no token)
const optionalAuth = async (req, res, next) => {
    try {
        const authHeader = req.header('Authorization');
        
        if (!authHeader) {
            return next();
        }

        const token = authHeader.startsWith('Bearer ') 
            ? authHeader.substring(7) 
            : authHeader;

        if (!token) {
            return next();
        }

        const decoded = jwt.verifyToken(token);
        const user = await User.findById(decoded.id);
        
        if (user) {
            // SECURITY FIX: Get verified roles from database
            const userRoles = await user.getRoles();
            
            req.user = {
                id: user._id,
                email: user.email,
                name: user.name,
                roles: userRoles,
                systemRole: userRoles.systemRole
            };
        }

        next();
    } catch (error) {
        // If token is invalid, just continue without user
        next();
    }
};

module.exports = {
    authMiddleware,
    requireSystemRole,
    requireAdmin,
<<<<<<< HEAD
    optionalAuth
};

// Export default as authMiddleware for backward compatibility
module.exports.default = authMiddleware;
=======
    optionalAuth,
    default: authMiddleware,
};
>>>>>>> 6b5c2d06
<|MERGE_RESOLUTION|>--- conflicted
+++ resolved
@@ -153,14 +153,9 @@
     authMiddleware,
     requireSystemRole,
     requireAdmin,
-<<<<<<< HEAD
-    optionalAuth
+    optionalAuth,
+    default: authMiddleware,
 };
 
 // Export default as authMiddleware for backward compatibility
-module.exports.default = authMiddleware;
-=======
-    optionalAuth,
-    default: authMiddleware,
-};
->>>>>>> 6b5c2d06
+module.exports.default = authMiddleware;