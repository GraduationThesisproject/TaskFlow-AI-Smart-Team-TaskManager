const { createMulterUpload, generateThumbnails, getFileStats } = require('../config/multer');
const File = require('../models/File');
const logger = require('../config/logger');
const express = require('express'); // Added for express.json and express.urlencoded

/**
 * Create upload middleware for specific file category
 * @param {string} category - File category (avatar, task_attachment, etc.)
 * @param {boolean} multiple - Allow multiple files
 * @param {number} maxCount - Maximum number of files (for multiple uploads)
 * @param {boolean} optional - Whether file upload is optional (default: false)
 * @returns {Function} Express middleware
 */
const createUploadMiddleware = (category = 'general', multiple = false, maxCount = 5, optional = false) => {
  const upload = createMulterUpload(category);
  
  return (req, res, next) => {
    // Set file category for storage configuration
    req.fileCategory = category;
    
    // Ensure workspaceId is set to prevent undefined errors
    req.workspaceId = req.workspaceId || req.workspace || null;
    req.projectId = req.projectId || req.project || null;
    
    logger.info(`Upload middleware: Processing ${category} upload, multiple: ${multiple}, optional: ${optional}`);
    
    const uploadHandler = multiple 
      ? upload.array('files', maxCount)
      : upload.fields([
          { name: 'file', maxCount: 1 },
          { name: 'avatar', maxCount: 1 }
        ]);
    
    uploadHandler(req, res, (error) => {
      // Add request details logging
      logger.info(`Upload middleware: Request details - Content-Type: ${req.headers['content-type']}, Content-Length: ${req.headers['content-length']}`);
      logger.info(`Upload middleware: Request method: ${req.method}, URL: ${req.url}`);
      logger.info(`Upload middleware: Request body keys: ${Object.keys(req.body || {})}`);
      logger.info(`Upload middleware: Request files: ${req.files ? req.files.length : 'null'}`);
      logger.info(`Upload middleware: Request file: ${req.file ? 'exists' : 'null'}`);
      
      if (error) {
        logger.error('Upload middleware error:', error);
        logger.error('Error details:', { code: error.code, message: error.message, field: error.field });
        
        // Handle specific Multer errors
        if (error.code === 'LIMIT_FILE_SIZE') {
          return res.status(400).json({
            success: false,
            message: 'File too large',
            error: error.message
          });
        }
        
        if (error.code === 'LIMIT_FILE_COUNT') {
          return res.status(400).json({
            success: false,
            message: 'Too many files',
            error: error.message
          });
        }
        
        if (error.message.includes('File type') && error.message.includes('not allowed')) {
          return res.status(400).json({
            success: false,
            message: 'File type not allowed',
            error: error.message
          });
        }
        
        if (error.code === 'LIMIT_UNEXPECTED_FILE') {
          return res.status(400).json({
            success: false,
            message: 'Too many files or unexpected field',
            error: error.message
          });
        }
        
        return res.status(500).json({
          success: false,
          message: 'Upload failed',
          error: error.message
        });
      }
      
<<<<<<< HEAD
      // Normalize single-file uploads: accept either 'file' or 'avatar' and expose as req.file
      if (!multiple) {
        // If multer didn't set req.file (because we used fields), map from req.files
        if (!req.file && req.files && !Array.isArray(req.files)) {
          const picked = [];
          if (Array.isArray(req.files.file) && req.files.file[0]) picked.push(req.files.file[0]);
          if (Array.isArray(req.files.avatar) && req.files.avatar[0]) picked.push(req.files.avatar[0]);
          if (picked.length > 1) {
            return res.status(400).json({
              success: false,
              message: 'Provide only one file (either "file" or "avatar")'
            });
          }
          if (picked.length === 1) {
            req.file = picked[0];
          }
          // Clear object-form to avoid confusion downstream; processUploadedFiles will use req.file
          delete req.files;
        }
=======
      // Log what we received
      logger.info(`Upload middleware: Received files - req.file: ${req.file ? 'exists' : 'null'}, req.files: ${req.files ? req.files.length : 'null'}`);
      if (req.file) {
        logger.info(`Upload middleware: File details - fieldname: ${req.file.fieldname}, originalname: ${req.file.originalname}, mimetype: ${req.file.mimetype}, size: ${req.file.size}`);
      }
      if (req.files && req.files.length > 0) {
        logger.info(`Upload middleware: Multiple files received: ${req.files.length}`);
        req.files.forEach((file, index) => {
          logger.info(`Upload middleware: File ${index} - fieldname: ${file.fieldname}, originalname: ${file.originalname}, mimetype: ${file.mimetype}, size: ${file.size}`);
        });
>>>>>>> d4719f7f
      }
      
      // Check if files were uploaded (only if not optional)
      if (!optional) {
        if (multiple && (!req.files || req.files.length === 0)) {
          logger.error('Upload middleware: No files uploaded for multiple upload');
          return res.status(400).json({
            success: false,
            message: 'No files uploaded'
          });
        }
        
        if (!multiple && !req.file) {
          logger.error('Upload middleware: No file uploaded for single upload');
          logger.error('Upload middleware: Request body keys:', Object.keys(req.body || {}));
          logger.error('Upload middleware: Request files:', req.files);
          logger.error('Upload middleware: Request file:', req.file);
          return res.status(400).json({
            success: false,
            message: 'No file uploaded'
          });
        }
      }
      
      next();
    });
  };
};

/**
 * Create admin route middleware that handles both file uploads and JSON parsing
 * @param {string} category - File category for uploads
 * @param {boolean} optional - Whether file upload is optional
 * @returns {Function} Express middleware
 */
const createAdminRouteMiddleware = (category = 'general', optional = true) => {
  return [
    // First handle file uploads if present
    (req, res, next) => {
      // Check if this is a multipart request (file upload)
      if (req.headers['content-type'] && req.headers['content-type'].includes('multipart/form-data')) {
        logger.info('Admin route middleware: Detected multipart request, processing file upload');
        logger.info(`Admin route middleware: Setting fileCategory to: ${category}`);
        
        // Set the file category for the request BEFORE calling createMulterUpload
        req.fileCategory = category;
        
        const upload = createMulterUpload(category);
        // upload is now pre-configured with .single('file'), so we don't need to call .single('file') again
        upload(req, res, (error) => {
          if (error) {
            logger.error('Admin route middleware: File upload error:', error);
            return res.status(400).json({
              success: false,
              message: 'File upload failed',
              error: error.message
            });
          }
          
          // Check if file was uploaded (only if not optional)
          if (!optional && !req.file) {
            logger.error('Admin route middleware: No file uploaded for required upload');
            return res.status(400).json({
              success: false,
              message: 'No file uploaded'
            });
          }
          
          logger.info('Admin route middleware: File upload processed successfully');
          logger.info(`Admin route middleware: req.fileCategory set to: ${req.fileCategory}`);
          next();
        });
      } else {
        // Not a file upload, skip to next middleware
        logger.info('Admin route middleware: Not a file upload, skipping file processing');
        next();
      }
    },
    // Then parse JSON body if present
    (req, res, next) => {
      if (req.headers['content-type'] && req.headers['content-type'].includes('application/json')) {
        logger.info('Admin route middleware: Detected JSON request, parsing body');
        express.json({ limit: '10mb' })(req, res, next);
      } else if (req.headers['content-type'] && req.headers['content-type'].includes('application/x-www-form-urlencoded')) {
        logger.info('Admin route middleware: Detected form data, parsing body');
        express.urlencoded({ extended: true })(req, res, next);
      } else {
        // No body parsing needed
        logger.info('Admin route middleware: No body parsing needed');
        next();
      }
    }
  ];
};

/**
 * Process uploaded files and create File documents
 * @param {Object} req - Express request object
 * @param {Object} res - Express response object  
 * @param {Function} next - Express next function
 */
const processUploadedFiles = async (req, res, next) => {
  try {
    const uploadedBy = req.user ? (req.user._id || req.user.id) : null;
    const category = req.fileCategory || 'general';
    const files = req.files || (req.file ? [req.file] : []);
    
    logger.info(`processUploadedFiles: Starting processing`);
    logger.info(`processUploadedFiles: req.fileCategory: ${req.fileCategory}`);
    logger.info(`processUploadedFiles: category variable: ${category}`);
    logger.info(`processUploadedFiles: Processing ${files.length} files for category ${category}`);
    logger.info(`processUploadedFiles: req.file exists: ${!!req.file}, req.files exists: ${!!req.files}`);
    
    if (files.length === 0) {
      logger.warn('processUploadedFiles: No files to process, calling next()');
      return next();
    }
    
    const processedFiles = [];
    
    for (const file of files) {
      try {
        logger.info(`processUploadedFiles: Processing file: ${file.filename}, path: ${file.path}`);
        
        // Get file stats
        const stats = await getFileStats(file.path);
        logger.info(`processUploadedFiles: File stats:`, stats);
        
        // Create File document using the static method
        const fileDoc = File.createFromUpload(file, uploadedBy, category, {
          dimensions: stats?.dimensions || null,
          workspace: req.workspace || null,
          project: req.project || null
        });
        
        // Save file document
        await fileDoc.save();
        logger.info(`processUploadedFiles: File document saved: ${fileDoc.filename}`);
        
        // Generate thumbnails for images
        const thumbnails = await generateThumbnails(file.path, category);
        
        // Add thumbnails to file document
        for (const thumbnail of thumbnails) {
          await fileDoc.addThumbnail(thumbnail.size, thumbnail.path, thumbnail.url);
        }
        
        processedFiles.push(fileDoc);
        
        logger.info(`File processed: ${fileDoc.filename}`);
      } catch (error) {
        logger.error(`Failed to process file ${file.filename}:`, error);
        // Continue processing other files
      }
    }
    
    // Attach processed files to request
    req.processedFiles = processedFiles;
    req.uploadedFile = processedFiles[0] || null; // For single file uploads
    
    logger.info(`processUploadedFiles: Final processed files count: ${processedFiles.length}, uploadedFile: ${req.uploadedFile ? req.uploadedFile.filename : 'null'}`);
    
    next();
  } catch (error) {
    logger.error('File processing error:', error);
    res.status(500).json({
      success: false,
      message: 'File processing failed',
      error: error.message
    });
  }
};

/**
 * Middleware to attach files to entities (tasks, comments, etc.)
 * @param {string} entityType - Type of entity to attach to
 * @returns {Function} Express middleware
 */
const attachFilesToEntity = (entityType) => {
  return async (req, res, next) => {
    try {
      const files = req.processedFiles || [];
      const entityId = req.params.id || req.body.entityId;
      
      if (!entityId || files.length === 0) {
        return next();
      }
      
      // Attach files to the specified entity
      for (const file of files) {
        await file.attachTo(entityType, entityId);
      }
      
      logger.info(`Attached ${files.length} files to ${entityType} ${entityId}`);
      next();
    } catch (error) {
      logger.error('File attachment error:', error);
      res.status(500).json({
        success: false,
        message: 'Failed to attach files to entity',
        error: error.message
      });
    }
  };
};

/**
 * Validate file upload permissions
 * @param {Array} allowedRoles - Allowed user roles
 * @param {Array} allowedCategories - Allowed file categories
 * @returns {Function} Express middleware
 */
const validateUploadPermissions = (allowedRoles = [], allowedCategories = []) => {
  return (req, res, next) => {
    // Check user authentication
    if (!req.user) {
      return res.status(401).json({
        success: false,
        message: 'Authentication required for file upload'
      });
    }
    
    // Check user role if specified
    if (allowedRoles.length > 0) {
      const userRole = req.user.role || 'user';
      if (!allowedRoles.includes(userRole)) {
        return res.status(403).json({
          success: false,
          message: 'Insufficient permissions for file upload'
        });
      }
    }
    
    // Check file category if specified
    if (allowedCategories.length > 0 && req.fileCategory) {
      if (!allowedCategories.includes(req.fileCategory)) {
        return res.status(403).json({
          success: false,
          message: `File category '${req.fileCategory}' not allowed`
        });
      }
    }
    
    next();
  };
};

/**
 * Set workspace/project context for file uploads
 * @returns {Function} Express middleware
 */
const setUploadContext = () => {
  return (req, res, next) => {
    // Extract workspace/project from params or body
    req.workspace = (req.params && req.params.workspaceId) || (req.body && req.body.workspaceId) || null;
    req.project = (req.params && req.params.projectId) || (req.body && req.body.projectId) || null;
    
    // Set default values to prevent undefined errors
    req.workspaceId = req.workspace;
    req.projectId = req.project;
    
    next();
  };
};

// Pre-configured middleware for common use cases
const uploadMiddlewares = {
  avatar: createUploadMiddleware('avatar', false),
  taskAttachment: createUploadMiddleware('task_attachment', true, 10, true), // Make task attachments optional
  commentAttachment: createUploadMiddleware('comment_attachment', true, 5, true), // Make comment attachments optional
  logo: createUploadMiddleware('logo', false),
  boardBackground: createUploadMiddleware('board_background', false),
  general: createUploadMiddleware('general', true, 5)
};

module.exports = {
  createUploadMiddleware,
  processUploadedFiles,
  attachFilesToEntity,
  validateUploadPermissions,
  setUploadContext,
  uploadMiddlewares,
  createAdminRouteMiddleware
};<|MERGE_RESOLUTION|>--- conflicted
+++ resolved
@@ -83,27 +83,6 @@
         });
       }
       
-<<<<<<< HEAD
-      // Normalize single-file uploads: accept either 'file' or 'avatar' and expose as req.file
-      if (!multiple) {
-        // If multer didn't set req.file (because we used fields), map from req.files
-        if (!req.file && req.files && !Array.isArray(req.files)) {
-          const picked = [];
-          if (Array.isArray(req.files.file) && req.files.file[0]) picked.push(req.files.file[0]);
-          if (Array.isArray(req.files.avatar) && req.files.avatar[0]) picked.push(req.files.avatar[0]);
-          if (picked.length > 1) {
-            return res.status(400).json({
-              success: false,
-              message: 'Provide only one file (either "file" or "avatar")'
-            });
-          }
-          if (picked.length === 1) {
-            req.file = picked[0];
-          }
-          // Clear object-form to avoid confusion downstream; processUploadedFiles will use req.file
-          delete req.files;
-        }
-=======
       // Log what we received
       logger.info(`Upload middleware: Received files - req.file: ${req.file ? 'exists' : 'null'}, req.files: ${req.files ? req.files.length : 'null'}`);
       if (req.file) {
@@ -114,7 +93,6 @@
         req.files.forEach((file, index) => {
           logger.info(`Upload middleware: File ${index} - fieldname: ${file.fieldname}, originalname: ${file.originalname}, mimetype: ${file.mimetype}, size: ${file.size}`);
         });
->>>>>>> d4719f7f
       }
       
       // Check if files were uploaded (only if not optional)
