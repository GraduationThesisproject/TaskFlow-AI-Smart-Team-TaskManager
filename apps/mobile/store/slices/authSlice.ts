--- conflicted
+++ resolved
@@ -95,26 +95,6 @@
     try {
       console.log('🔧 authSlice.loginUser called with:', credentials);
       const response = await AuthService.login(credentials);
-<<<<<<< HEAD
-      console.log('🔧 AuthService.login response:', response);
-      
-      if (!response.data.token) {
-        console.log('❌ No token in response:', response);
-        throw new Error('No token received from server');
-      }
-      
-      console.log('✅ Token found, storing in AsyncStorage');
-      await AsyncStorage.setItem('token', response.data.token);
-      
-      console.log('🔧 Getting profile...');
-      const profileResponse = await AuthService.getProfile();
-      console.log('🔧 Profile response:', profileResponse);
-      
-      const result = {
-        ...response.data,
-        user: serializeUser(profileResponse.data),
-        token: response.data.token
-=======
       console.log('---------------------------------------------------',response);
       const token = (response as any)?.data?.token || (response as any)?.data?.data?.token;
       if (!token) {
@@ -149,7 +129,6 @@
         ...(response as any).data,
         user: userData ? serializeUser(userData) : null,
         token
->>>>>>> a9277699
       };
       
       console.log('✅ Login result:', result);
@@ -167,15 +146,9 @@
   async (userData: RegisterData, { rejectWithValue }) => {
     try {
       const response = await AuthService.register(userData);
-<<<<<<< HEAD
-      
-      if (response.data.token) {
-        await AsyncStorage.setItem('token', response.data.token);
-=======
       const token = (response as any)?.data?.data?.token;
       if (token) {
         await setAuthToken(token);
->>>>>>> a9277699
       }
       const profileResponse = await AuthService.getProfile();
       const profileData = (profileResponse as any)?.data?.data;
@@ -197,15 +170,9 @@
   async (refreshToken: string, { rejectWithValue }) => {
     try {
       const response = await AuthService.refreshToken(refreshToken);
-<<<<<<< HEAD
-      
-      if (response.data.token) {
-        await AsyncStorage.setItem('token', response.data.token);
-=======
       const token = (response as any)?.data?.data?.token;
       if (token) {
         await setAuthToken(token);
->>>>>>> a9277699
       }
       const newRefreshToken = (response as any)?.data?.data?.refreshToken;
       return {
@@ -236,11 +203,7 @@
   'auth/checkStatus',
   async (_, { rejectWithValue }) => {
     try {
-<<<<<<< HEAD
-      const token = await AsyncStorage.getItem('token');
-=======
       const token = await getAuthToken();
->>>>>>> a9277699
       
       if (!token) {
         return { isAuthenticated: false, user: null, token: null };
@@ -261,11 +224,7 @@
         token
       };
     } catch (error: any) {
-<<<<<<< HEAD
-      await AsyncStorage.removeItem('token');
-=======
       await clearAuthToken();
->>>>>>> a9277699
       const errorMessage = error.response?.data?.message || error.message || 'Authentication check failed';
       return rejectWithValue(errorMessage);
     }
@@ -281,11 +240,7 @@
       
       await AuthService.logout(deviceId, allDevices);
       
-<<<<<<< HEAD
-      await AsyncStorage.removeItem('token');
-=======
       await clearAuthToken();
->>>>>>> a9277699
       
       // Redirect to landing page after successful logout
       if (navigate) {
@@ -296,11 +251,7 @@
       
       return true;
     } catch (error: any) {
-<<<<<<< HEAD
-      await AsyncStorage.removeItem('token');
-=======
       await clearAuthToken();
->>>>>>> a9277699
       // Still redirect even if there's an error with the API call
       if (typeof window !== 'undefined') {
         window.location.href = '/';
@@ -341,13 +292,7 @@
       if (!token) {
         throw new Error('No token received from server');
       }
-<<<<<<< HEAD
-      
-      await AsyncStorage.setItem('token', response.data.token);
-      
-=======
       await setAuthToken(token);
->>>>>>> a9277699
       const profileResponse = await AuthService.getProfile();
       const profileData = (profileResponse as any)?.data?.data;
       
@@ -393,14 +338,9 @@
         avatar: userInfo.avatar
       });
       
-<<<<<<< HEAD
-      if (response.data.token) {
-        await AsyncStorage.setItem('token', response.data.token);
-=======
       const token = (response as any)?.data?.data?.token;
       if (token) {
         await setAuthToken(token);
->>>>>>> a9277699
       }
       const profileResponse = await AuthService.getProfile();
       const profileData = (profileResponse as any)?.data?.data;
@@ -427,15 +367,9 @@
   async (verificationData: EmailVerificationData, { rejectWithValue }) => {
     try {
       const response = await AuthService.verifyEmail(verificationData);
-<<<<<<< HEAD
-      
-      if (response.data.token) {
-        await AsyncStorage.setItem('token', response.data.token);
-=======
       const token = (response as any)?.data?.data?.token;
       if (token) {
         await setAuthToken(token);
->>>>>>> a9277699
       }
       const profileResponse = await AuthService.getProfile();
       const profileData = (profileResponse as any)?.data?.data;
