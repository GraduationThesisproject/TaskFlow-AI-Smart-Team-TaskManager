--- conflicted
+++ resolved
@@ -222,8 +222,6 @@
   }
 );
 
-<<<<<<< HEAD
-=======
 export const clearWorkspaceCreationNotifications = createAsyncThunk(
   'notifications/clearWorkspaceCreationNotifications',
   async () => {
@@ -282,7 +280,6 @@
   }
 );
 
->>>>>>> b4285b35
 const notificationSlice = createSlice({
   name: 'notifications',
   initialState,
