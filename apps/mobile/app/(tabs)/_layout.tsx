import React from 'react';
import FontAwesome from '@expo/vector-icons/FontAwesome';
import { Tabs } from 'expo-router';

import { useThemeColors } from '@/components/ThemeProvider';
import { useClientOnlyValue } from '@/components/useClientOnlyValue';
import NotificationBell from '@/components/common/NotificationBell';

// You can explore the built-in icon families and icons on the web at https://icons.expo.fyi/
function TabBarIcon(props: {
  name: React.ComponentProps<typeof FontAwesome>['name'];
  color: string;
}) {
  return <FontAwesome size={28} style={{ marginBottom: -3 }} {...props} />;
}

export default function TabLayout() {
  const colors = useThemeColors();

  return (
    <Tabs
      screenOptions={{
        tabBarActiveTintColor: colors.primary,
        tabBarInactiveTintColor: colors['muted-foreground'],
        tabBarStyle: {
          backgroundColor: colors.background,
          borderTopColor: colors.border,
        },
        headerStyle: {
          backgroundColor: colors.background,
        },
        headerTintColor: colors.foreground,
        // Disable the static render of the header on web
        // to prevent a hydration error in React Navigation v6.
        headerShown: useClientOnlyValue(false, true),
      }}>
      <Tabs.Screen
        name="index"
        options={{
          title: 'Dashboard',
          tabBarIcon: ({ color }) => <TabBarIcon name="home" color={color} />,
          headerShown: false, // Remove redundant header
        }}
      />
      <Tabs.Screen
        name="workspace"
        options={{
          href: null, // Hide from tab bar
<<<<<<< HEAD
          headerShown: false, // Remove redundant header
=======
          headerShown: true,
          headerTitle: 'Workspace',
          headerTitleAlign: 'center',
          headerShadowVisible: false,
          headerRight: () => (<NotificationBell size={22} />),
>>>>>>> e85e8b12
        }}
      />
      <Tabs.Screen
        name="settings"
        options={{
          title: 'Settings',
          tabBarIcon: ({ color }) => <TabBarIcon name="cog" color={color} />,
          href: null, // Hide from tab bar
          headerShown: false, // Remove redundant header
        }}
      />
      <Tabs.Screen
        name="analytics"
        options={{
          href: null, // Hide from tab bar
          headerShown: false, // Remove redundant header
        }}
      />
      <Tabs.Screen
        name="workspaces"
        options={{
          href: null, // Hide from tab bar
          headerShown: false, // Remove redundant header
        }}
      />
      <Tabs.Screen
        name="templates"
        options={{
          href: null, // Hide from tab bar
          headerShown: false, // Remove redundant header
        }}
      />
    </Tabs>
  );
}<|MERGE_RESOLUTION|>--- conflicted
+++ resolved
@@ -46,15 +46,11 @@
         name="workspace"
         options={{
           href: null, // Hide from tab bar
-<<<<<<< HEAD
-          headerShown: false, // Remove redundant header
-=======
           headerShown: true,
           headerTitle: 'Workspace',
           headerTitleAlign: 'center',
           headerShadowVisible: false,
           headerRight: () => (<NotificationBell size={22} />),
->>>>>>> e85e8b12
         }}
       />
       <Tabs.Screen
