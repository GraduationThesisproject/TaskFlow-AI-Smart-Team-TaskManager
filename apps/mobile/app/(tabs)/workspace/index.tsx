import React, { useMemo, useState, useEffect, useCallback } from 'react';
import { StyleSheet, ScrollView, TouchableOpacity, RefreshControl, TextInput, Image, Alert, useWindowDimensions, Modal, Pressable } from 'react-native';
import { useRouter, useLocalSearchParams } from 'expo-router';
import { useFocusEffect } from '@react-navigation/native';
import FontAwesome from '@expo/vector-icons/FontAwesome';

import { Text, View, Card } from '@/components/Themed';
import { useThemeColors } from '@/components/ThemeProvider';
import { TextStyles } from '@/constants/Fonts';
import { useAppDispatch, useAppSelector } from '@/store';
import { useWorkspaces } from '@/hooks/useWorkspaces';
import { setCurrentWorkspaceId, setSelectedSpace, fetchMembers, removeMember } from '@/store/slices/workspaceSlice';
import { archiveSpace, unarchiveSpace } from '@/store/slices/spaceSlice';
import { SpaceService } from '@/services/spaceService';
import CreateSpaceModal from '@/components/common/CreateSpaceModal';
<<<<<<< HEAD
import { MobileAlertProvider, useMobileAlert } from '@/components/common/MobileAlertProvider';
import GridSpaces from './components/GridSpaces';
import PremiumSpaceLimitModal from '@/components/common/PremiumSpaceLimitModal';
import WorkspaceStats from './components/WorkspaceStats';
import WorkspaceToolbar from './components/WorkspaceToolbar';
import Sidebar from '@/components/navigation/Sidebar';
import { BannerProvider, useBanner } from '@/components/common/BannerProvider';
import WorkspaceHeader from './components/WorkspaceHeader';
=======
import MobileAlert from '@/components/common/Alert';
import ConfirmationDialog from '@/components/common/ConfirmationDialog';
import SpaceCard from '@/components/common/SpaceCard';
>>>>>>> e8ed72ef


// Toggle this to quickly demo with mock data
const USE_MOCK = false;

const MOCK_WORKSPACE = {
  _id: 'mock-ws-1',
  id: 'mock-ws-1',
  name: 'Demo Workspace',
  description: 'This is a demo workspace used to preview the mobile UI.',
  members: [{ id: 'u1' }, { id: 'u2' }, { id: 'u3' }],
};

const MOCK_SPACES = [
  {
    _id: 'mock-space-1',
    name: 'Engineering',
    description: 'All engineering related work and sprints',
    members: [{ id: 'u1' }, { id: 'u2' }],
    stats: { totalBoards: 4 },
  },
  {
    _id: 'mock-space-2',
    name: 'Design',
    description: 'Design tasks, assets and reviews',
    members: [{ id: 'u3' }],
    stats: { totalBoards: 2 },
  },
];

export default function WorkspaceScreen() {
  const colors = useThemeColors();
  const router = useRouter();
  const params = useLocalSearchParams<{ id?: string; workspaceId?: string }>();
  const dispatch = useAppDispatch();
  const [refreshing, setRefreshing] = useState(false);
  const [spaceSearch, setSpaceSearch] = useState('');
  const [showCreateSpace, setShowCreateSpace] = useState(false);
  const [creatingSpace, setCreatingSpace] = useState(false);
  const [inviteEmail, setInviteEmail] = useState('');
  const [inviteRole, setInviteRole] = useState<'member' | 'admin'>('member');

  const { currentWorkspaceId, workspaces } = useAppSelector((s: any) => s.workspace);
  const { members, isLoading: membersLoading, error: membersError, currentWorkspace } = useAppSelector((s: any) => s.workspace);
  const { user: authUser } = useAppSelector((s: any) => s.auth);
  const selectedWorkspaceId = (params.workspaceId as string) || (params.id as string) || currentWorkspaceId || null;

  const { workspaces: wsList, currentWorkspace: ws, spaces, loading, error, refetchWorkspaces, loadSpaces, inviteNewMember } = useWorkspaces({ autoFetch: true, workspaceId: selectedWorkspaceId });

  const realWorkspaceId = (currentWorkspace as any)?._id || (currentWorkspace as any)?.id || null;
  const effectiveWorkspace = realWorkspaceId ? currentWorkspace : (USE_MOCK ? (MOCK_WORKSPACE as any) : null);
  const workspaceId = realWorkspaceId || (selectedWorkspaceId || null);

  // Also refresh members when this screen gains focus (helps after invite acceptance)
  useFocusEffect(
    useCallback(() => {
      if (!USE_MOCK && workspaceId) {
        // Refresh both members and spaces when screen focuses so counts stay current
        dispatch(fetchMembers({ id: workspaceId }));
        loadSpaces(workspaceId);
      }
      // No cleanup needed
      return undefined;
    }, [workspaceId, dispatch, loadSpaces])
  );

  // Resolve spaces from hook or fallback to the workspace object returned by the hook
  const spacesSource = useMemo(() => {
    if (Array.isArray(spaces) && spaces.length > 0) return spaces;
    const wsSpaces = (ws as any)?.spaces;
    return Array.isArray(wsSpaces) ? wsSpaces : [];
  }, [spaces, ws]);

  const activeSpaces = useMemo(() => (
    Array.isArray(spacesSource) ? spacesSource.filter((s: any) => s?.status !== 'archived') : []
  ), [spacesSource]);

  // Deduplicate spaces by id to avoid duplicate renders when multiple fetches race
  const uniqueSpaces = useMemo(() => {
    const seen = new Set<string>();
    const list: any[] = [];
    for (const s of activeSpaces) {
      const id = String((s as any)?._id || (s as any)?.id || '');
      if (!id || seen.has(id)) continue;
      seen.add(id);
      list.push(s);
    }
    return list;
  }, [activeSpaces]);

  const effectiveSpaces = uniqueSpaces.length > 0 ? uniqueSpaces : (USE_MOCK ? MOCK_SPACES : []);

  const filteredSpaces = useMemo(() => {
    const q = spaceSearch.trim().toLowerCase();
    if (!q) return effectiveSpaces;
    return (effectiveSpaces || []).filter((s: any) => (s?.name || '').toLowerCase().includes(q) || (s?.description || '').toLowerCase().includes(q));
  }, [spaceSearch, effectiveSpaces]);

  // Deduplicate members by user id to avoid duplicate renders
  const uniqueMembers = useMemo(() => {
    const seen = new Set<string>();
    const out: any[] = [];
    const src = Array.isArray(members) ? members : [];
    for (const m of src) {
      const mid = String(m?.user?._id || m?.userId || m?._id || m?.id || '');
      if (!mid || seen.has(mid)) continue;
      seen.add(mid);
      out.push(m);
    }
    return out;
  }, [members]);

  // Workspace should count unique members (including owner via server data)
  const membersCount = uniqueMembers.length;

  const onRefresh = async () => {
    setRefreshing(true);
    try {
      await Promise.all([
        refetchWorkspaces(),
        workspaceId && !USE_MOCK ? loadSpaces(workspaceId) : Promise.resolve(),
        workspaceId && !USE_MOCK ? dispatch(fetchMembers({ id: workspaceId })) : Promise.resolve(),
      ]);
    } finally {
      setRefreshing(false);
    }
  };

  // If there is exactly one workspace and none selected, auto-select it
  useEffect(() => {
    if (!USE_MOCK && !selectedWorkspaceId && Array.isArray(workspaces) && workspaces.length === 1) {
      const only = workspaces[0];
      const id = (only as any)?._id || (only as any)?.id;
      if (id) {
        dispatch(setCurrentWorkspaceId(id));
        loadSpaces(id);
      }
    }
  }, [selectedWorkspaceId, workspaces, dispatch, loadSpaces]);

  const handleSelectWorkspace = (ws: any) => {
    const id = ws?._id || ws?.id;
    if (!id) return;
    dispatch(setCurrentWorkspaceId(id));
    loadSpaces(id);
  };

  const handleOpenSpace = (space: any) => {
    dispatch(setSelectedSpace(space));
<<<<<<< HEAD
    dispatch(setCurrentSpace(space));
    router.replace('/(tabs)/space/main');
  }, [dispatch, router, showWarning]);
=======
    router.push('/workspace/space/main');
  };
>>>>>>> e8ed72ef

  const goToReports = () => router.push('/workspace/reports');
  const goToWorkspaceSettings = () => router.push('/workspace/settings');

  const handleInvite = async () => {
    if (!inviteEmail.trim()) return;
    try {
      await inviteNewMember(inviteEmail.trim(), inviteRole);
     setInviteEmail('');
     // Show success banner alert
     setAlertVariant('success');
     setAlertTitle('Invitation sent');
     setAlertDescription(`We sent an invite to ${inviteEmail.trim()}.`);
     setAlertVisible(true);
     // Close the mobile sidebar modal after success (optional)
     setMembersSidebarOpen(false);
    } catch (e: any) {
      // Show an error banner for visibility
      setAlertVariant('error');
      setAlertTitle('Failed to send invite');
      setAlertDescription(e?.message || 'Please try again.');
      setAlertVisible(true);
    }
  };

  // Banner alert state
  const [alertVisible, setAlertVisible] = useState(false);
  const [alertTitle, setAlertTitle] = useState<string | undefined>(undefined);
  const [alertDescription, setAlertDescription] = useState<string | undefined>(undefined);
  const [alertVariant, setAlertVariant] = useState<'success' | 'error' | 'warning' | 'info'>('info');

  // Auto-dismiss banner after 5 seconds
  useEffect(() => {
    if (alertVisible) {
      const timer = setTimeout(() => {
        setAlertVisible(false);
      }, 5000); // Auto-dismiss after 5 seconds

      return () => clearTimeout(timer);
    }
  }, [alertVisible]);

  // Confirm removal dialog state
  const [confirmVisible, setConfirmVisible] = useState(false);
  const [memberToRemove, setMemberToRemove] = useState<any | null>(null);

  const handleRemoveMember = async (member: any) => {
    if (!workspaceId) return;
    // Prevent removing the owner
    if (member?.role === 'owner') return;
    try {
      const memberId = member?.user?._id || member?.userId || member?._id || member?.id;
      console.log('[Workspace] Removing member', {
        workspaceId,
        rawMember: member,
        resolvedMemberId: memberId,
      });
      if (!memberId) throw new Error('Could not determine member id');
      await dispatch(removeMember({ workspaceId, memberId })).unwrap();
      // Ensure local state matches backend by refetching members
      await dispatch(fetchMembers({ id: workspaceId }));
      // Show success banner alert
      setAlertVariant('success');
      setAlertTitle('Member removed');
      setAlertDescription('The member was removed successfully.');
      setAlertVisible(true);
    } catch (e: any) {
      console.warn('Failed to remove member', e);
      Alert.alert('Failed to remove member', e?.message || 'Unknown error');
      // Also show an error banner for visibility
      setAlertVariant('error');
      setAlertTitle('Failed to remove member');
      setAlertDescription(e?.message || 'Unknown error');
      setAlertVisible(true);
    }
  };

  const handleArchiveSpace = async (spaceId: string, spaceName: string, isArchived: boolean) => {
    const action = isArchived ? 'restore' : 'archive';
    const actionText = isArchived ? 'restore' : 'archive';
    
    Alert.alert(
      `${actionText.charAt(0).toUpperCase() + actionText.slice(1)} Space`,
      `Are you sure you want to ${actionText} "${spaceName}"?`,
      [
        { text: 'Cancel', style: 'cancel' },
        {
          text: actionText.charAt(0).toUpperCase() + actionText.slice(1),
          onPress: async () => {
            try {
              if (isArchived) {
                await dispatch(unarchiveSpace(spaceId));
                Alert.alert('Success', 'Space restored successfully!');
              } else {
                await dispatch(archiveSpace(spaceId));
                Alert.alert('Success', 'Space archived successfully!');
              }
              // Refresh spaces after archiving/unarchiving
              if (workspaceId) {
                loadSpaces(workspaceId);
              }
            } catch (error) {
              Alert.alert('Error', `Failed to ${actionText} space`);
            }
          }
        }
      ]
    );
  };

  const handleSubmitCreate = async ({ name, description }: { name: string; description?: string }) => {
    if (!workspaceId) return;
    
    // Check plan limits
    const { canCreateSpace } = await import('@/utils/planLimits');
    const currentSpacesCount = processedSpaces?.length || 0;
    const canCreateMoreSpaces = canCreateSpace(user, currentSpacesCount);
    
    if (!canCreateMoreSpaces) {
      setShowPremiumSpaceModal(true);
      return;
    }
    try {
      setCreatingSpace(true);
      await SpaceService.createSpace({
        name: name.trim(),
        description: description?.trim() || undefined,
        workspaceId,
      });
      await loadSpaces(workspaceId);
      setShowCreateSpace(false);
      // Show success message
      setAlertVariant('success');
      setAlertTitle('Space created');
      setAlertDescription(`"${name.trim()}" has been created successfully.`);
      setAlertVisible(true);
    } catch (e: any) {
      console.warn('Failed to create space', e);
      const errorMessage = e?.response?.data?.message || e?.message || 'Failed to create space';
      Alert.alert('Error', errorMessage);
      // Also show error banner
      setAlertVariant('error');
      setAlertTitle('Failed to create space');
      setAlertDescription(errorMessage);
      setAlertVisible(true);
    } finally {
      setCreatingSpace(false);
    }
  };

  // Helpers to compute unique, non-owner member count per space
  const getId = (m: any): string => String(m?._id || m?.id || m?.user?._id || m?.user?.id || m?.userId || '').trim();
  const getOwnerIds = (space: any): Set<string> => {
    const ids: string[] = [];
    const push = (v: any) => { const s = String(v || '').trim(); if (s) ids.push(s); };
    if (space?.owner) { const o = space.owner as any; push(o?._id || o?.id || o); }
    if (space?.ownerId) push(space.ownerId);
    if (space?.createdBy) { const c = space.createdBy as any; push(c?._id || c?.id || c); }
    return new Set(ids);
  };
  const getUniqueNonOwnerMemberCount = (space: any): number => {
    const ownerIds = getOwnerIds(space);
    const list = Array.isArray(space?.members) ? space.members.filter(Boolean) : [];
    const unique = new Set<string>();
    for (const m of list) {
      const id = getId(m);
      if (!id || ownerIds.has(id)) continue;
      unique.add(id);
    }
    return unique.size;
  };

  // Grid sizing for 3 columns in Spaces preview
  const [previewGridW, setPreviewGridW] = useState(0);
  const { width } = useWindowDimensions();
  const PREVIEW_COLS = (width < 768) ? 2 : 3; // ensure at least 2 columns on phones/tablets
  const PREVIEW_GAP = (width < 380) ? 8 : 12;
  const previewTile = previewGridW > 0
    ? Math.floor((previewGridW - PREVIEW_GAP * (PREVIEW_COLS - 1)) / PREVIEW_COLS)
    : undefined;

  const isWide = width >= 768;
  const [membersSidebarOpen, setMembersSidebarOpen] = useState(false);

<<<<<<< HEAD
  // Only owners should see the Edit Rules button
  const isOwner = useMemo(() => {
    const userId = authUser?.user?._id || authUser?.user?.id;
    if (!userId) return false;
    // Prefer Redux currentWorkspace, fallback to hook workspace (ws)
    const ownerId = (currentWorkspace?.owner?._id || currentWorkspace?.owner?.id || currentWorkspace?.ownerId)
      || (ws?.owner?._id || (ws as any)?.owner?.id || (ws as any)?.ownerId);
    if (ownerId && String(ownerId) === String(userId)) return true;
    // Use Redux members; if empty, fallback to ws.members
    const memberList: any[] = Array.isArray(members) && members.length > 0 ? members : (Array.isArray((ws as any)?.members) ? (ws as any).members : []);
    return memberList.some((m: any) => {
      const mid = m?.user?._id || m?.user?.id || m?.userId || m?._id || m?.id;
      const role = String(m?.role || '').toLowerCase();
      return String(mid) === String(userId) && role === 'owner';
    });
  }, [authUser, currentWorkspace, members, ws]);

  const handleCreateSpacePress = useCallback(() => {
    const MAX_SPACES = 5;
    const canCreateMoreSpaces = (processedSpaces?.length || 0) < MAX_SPACES;
    if (!canCreateMoreSpaces) {
      setShowPremiumSpaceModal(true);
      return;
=======
  // Check if current user is owner of the workspace
  const isOwner = useMemo(() => {
    if (!effectiveWorkspace || !authUser) return false;
    const workspaceOwnerId = effectiveWorkspace?.owner?._id || effectiveWorkspace?.ownerId || effectiveWorkspace?.createdBy?._id || effectiveWorkspace?.createdBy;
    const currentUserId = authUser?._id || authUser?.id;
    return workspaceOwnerId === currentUserId;
  }, [effectiveWorkspace, authUser]);

  // Helper functions for archive countdown styling
  const getArchiveCountdownStyle = (archiveExpiresAt: string) => {
    if (!archiveExpiresAt) return { backgroundColor: '#fef3c7', borderColor: '#f59e0b', color: '#92400e' };
    
    const expiresAt = new Date(archiveExpiresAt);
    const now = new Date();
    const daysLeft = Math.ceil((expiresAt.getTime() - now.getTime()) / (1000 * 60 * 60 * 24));
    
    if (daysLeft <= 3) {
      return { backgroundColor: '#fee2e2', borderColor: '#ef4444', color: '#dc2626' };
    } else if (daysLeft <= 7) {
      return { backgroundColor: '#fef3c7', borderColor: '#f59e0b', color: '#92400e' };
    } else {
      return { backgroundColor: '#f0f9ff', borderColor: '#0ea5e9', color: '#0369a1' };
    }
  };

  const getArchiveStatusMessage = (archiveExpiresAt: string) => {
    if (!archiveExpiresAt) return 'Archived';
    
    const expiresAt = new Date(archiveExpiresAt);
    const now = new Date();
    const daysLeft = Math.ceil((expiresAt.getTime() - now.getTime()) / (1000 * 60 * 60 * 24));
    
    if (daysLeft <= 0) {
      return 'Expires soon';
    } else if (daysLeft === 1) {
      return '1 day left';
    } else {
      return `${daysLeft} days left`;
>>>>>>> e8ed72ef
    }
  };

<<<<<<< HEAD
        {/* Header */}
        <WorkspaceHeader
          title={String(effectiveWorkspace?.name || 'Workspace').slice(0, 5)}
          onBack={() => router.push('/(tabs)')}
          onOpenSidebar={() => setSidebarVisible(true)}
          onOpenMembers={() => setMembersSidebarOpen(true)}
          showMembersButton={!isWide}
        />
=======
  // Loading state — only block the UI if we have no cached spaces yet
  if (!USE_MOCK && loading && !refreshing && (!Array.isArray(spaces) || spaces.length === 0)) {
    return (
      <View style={[styles.container, { backgroundColor: colors.background }]}>
        <View style={[styles.header, { backgroundColor: colors.card, borderBottomColor: colors.border }]}>
          <TouchableOpacity
            style={styles.backButton}
            onPress={() => router.back()}
          >
            <FontAwesome name="arrow-left" size={24} color={colors.primary} />
          </TouchableOpacity>
          <Text style={[TextStyles.heading.h2, { color: colors.foreground }]} >
            Workspace
          </Text>
          <View style={styles.headerSpacer} />
        </View>
        <View style={styles.loadingContainer}>
          <Text style={[TextStyles.body.medium, { color: colors['muted-foreground'] }]}>
            Loading workspace...
          </Text>
        </View>
      </View>
    );
  }

  return (
    <View style={[styles.container, { backgroundColor: colors.background }]}>

      {/* Custom Header */}
      <View style={[styles.header, { backgroundColor: colors.card, borderBottomColor: colors.border }]}>
        <TouchableOpacity
          style={styles.backButton}
          onPress={() => router.back()}
        >
          <FontAwesome name="arrow-left" size={24} color={colors.primary} />
        </TouchableOpacity>
        <Text style={[TextStyles.heading.h2, { color: colors.foreground }]}>Workspace</Text>
        <View style={styles.headerSpacer} />
      </View>
>>>>>>> e8ed72ef

      {/* Inline banner alert */}
      <View style={{ paddingHorizontal: 16, paddingTop: 12 }}>
        <TouchableOpacity 
          onPress={() => setAlertVisible(false)}
          disabled={!alertVisible}
        >
          <MobileAlert
            variant={alertVariant}
            title={alertTitle}
            description={alertDescription}
            visible={alertVisible}
            onClose={() => setAlertVisible(false)}
          />
        </TouchableOpacity>
      </View>

      <ScrollView
        style={styles.content}
        refreshControl={<RefreshControl refreshing={refreshing} onRefresh={onRefresh} />}
      >
        {/* Error */}
        {!USE_MOCK && error && (
          <Card style={[styles.errorCard, { backgroundColor: colors.destructive }]}>
            <Text style={[TextStyles.body.medium, { color: colors['destructive-foreground'] }]}>Failed to load workspace data. Pull to refresh.</Text>
          </Card>
        )}

<<<<<<< HEAD
        {/* Spaces toolbar: Search + Create */}
        <WorkspaceToolbar
          value={spaceSearch}
          onChange={setSpaceSearch}
          onClear={() => setSpaceSearch('')}
          onCreate={handleCreateSpacePress}
        />
=======
        {/* Invite & Quick actions */}
        {workspaceId && effectiveWorkspace && (
          <Card style={styles.sectionCard}>
            <Text style={[TextStyles.heading.h2, { color: colors.foreground, marginBottom: 12 }]}>Invite Members</Text>
            <View style={{ flexDirection: 'row', gap: 8 }}>
              <TextInput
                value={inviteEmail}
                onChangeText={setInviteEmail}
                placeholder="email@example.com"
                placeholderTextColor={colors['muted-foreground']}
                autoCapitalize="none"
                keyboardType="email-address"
                style={[styles.input, { flex: 1, color: colors.foreground, borderColor: colors.border, backgroundColor: colors.card }]}
              />
              <TouchableOpacity onPress={() => setInviteRole(inviteRole === 'member' ? 'admin' : 'member')} style={[styles.pill, { backgroundColor: colors.card, borderColor: colors.border }]}>
                <Text style={[TextStyles.caption.small, { color: colors.foreground }]}>{inviteRole}</Text>
              </TouchableOpacity>
              <TouchableOpacity onPress={handleInvite} style={[styles.primaryBtn, { backgroundColor: colors.primary }]}>
                <Text style={{ color: colors['primary-foreground'] }}>Invite</Text>
              </TouchableOpacity>
            </View>
          </Card>
        )}

        {/* Members List */}
        {workspaceId && (
          <Card style={styles.sectionCard}>
            <Text style={[TextStyles.heading.h2, { color: colors.foreground, marginBottom: 12 }]}>Members ({members?.length || 0})</Text>
            {membersLoading ? (
              <Text style={[TextStyles.body.medium, { color: colors['muted-foreground'] }]}>Loading members...</Text>
            ) : membersError ? (
              <Text style={[TextStyles.body.medium, { color: colors.destructive }]}>{membersError}</Text>
            ) : (Array.isArray(members) && members.length > 0 ? (
              <View style={{ gap: 8 }}>
                {members.map((m: any) => {
                  const displayName = m?.user?.name || m?.name || m?.user?.email || m?.email || 'Member';
                  const email = m?.user?.email || m?.email || '';
                  const avatarUrl = m?.avatar || m?.profile?.avatar || m?.user?.avatar;
                  const letter = String(displayName).charAt(0).toUpperCase();
                  return (
                    <View key={m._id || m.id || m.email} style={[styles.memberItem, { backgroundColor: colors.card, borderColor: colors.border }]}>
                      {/* Avatar */}
                      {avatarUrl ? (
                        <Image source={{ uri: avatarUrl }} style={styles.memberAvatar} />
                      ) : (
                        <View style={[styles.memberAvatar, styles.memberAvatarPlaceholder, { backgroundColor: colors.muted }]}>
                          <Text style={[TextStyles.caption.small, { color: colors['muted-foreground'] }]}>{letter}</Text>
                        </View>
                      )}
                      {/* Name and meta */}
                      <View style={{ flex: 1 }}>
                        <Text style={[TextStyles.body.medium, { color: colors.foreground }]} numberOfLines={1}>{displayName}</Text>
                        {!!email && (
                          <Text style={[TextStyles.caption.small, { color: colors['muted-foreground'] }]} numberOfLines={1}>{email}</Text>
                        )}
                        <View style={styles.memberMetaRow}>
                          <Text key="role" style={[TextStyles.caption.small, { color: colors['muted-foreground'] }]}>{m.role || 'member'}</Text>
                          <Text key="separator" style={[TextStyles.caption.small, { color: colors['muted-foreground'] }]}>•</Text>
                          <Text key="status" style={[TextStyles.caption.small, { color: colors['muted-foreground'] }]}>{m.status || 'active'}</Text>
                        </View>
                      </View>
                      {m.role !== 'owner' && (
                        <TouchableOpacity
                          onPress={() => handleRemoveMember(m)}
                          disabled={!!membersLoading}
                          style={[
                            styles.destructiveBtn,
                            { backgroundColor: colors.destructive },
                            membersLoading ? { opacity: 0.6 } : null,
                          ]}
                        >
                          <Text style={{ color: colors['destructive-foreground'] }}>
                            {membersLoading ? 'Removing…' : 'Remove'}
                          </Text>
                        </TouchableOpacity>
                      )}
                    </View>
                  );
                })}
              </View>
            ) : (
              <Text style={[TextStyles.body.medium, { color: colors['muted-foreground'] }]}>No members yet.</Text>
            ))}
          </Card>
        )}

        {/* Spaces toolbar: Search + Create */}
        <Card style={styles.sectionCard}>
          <View style={{ flexDirection: 'row', alignItems: 'center', gap: 8 }}>
            <TextInput
              value={spaceSearch}
              onChangeText={setSpaceSearch}
              placeholder="Search spaces..."
              placeholderTextColor={colors['muted-foreground']}
              style={[styles.input, { flex: 1, color: colors.foreground, borderColor: colors.border, backgroundColor: colors.card }]}
            />
            <TouchableOpacity onPress={() => setShowCreateSpace(true)} style={[styles.secondaryBtn, { backgroundColor: colors.secondary }]}>
              <Text style={{ color: colors['secondary-foreground'] }}>Create Space</Text>
            </TouchableOpacity>
            {!isWide && (
              <TouchableOpacity onPress={() => setMembersSidebarOpen(true)} style={[styles.primaryBtn, { backgroundColor: colors.primary }]}>
                <Text style={{ color: colors['primary-foreground'] }}>Members</Text>
              </TouchableOpacity>
            )}
          </View>
        </Card>
>>>>>>> e8ed72ef

        {/* Show selector ONLY if no selected id and no current workspace, and multiple workspaces exist */}
        {!USE_MOCK && !workspaceId && Array.isArray(wsList) && wsList.length > 1 && (
          <Card style={styles.sectionCard}>
            <Text style={[TextStyles.heading.h2, { color: colors.foreground, marginBottom: 12 }]}>Select a Workspace</Text>
            <View style={styles.workspaceList}>
              {(wsList || []).map((ws: any) => (
                <TouchableOpacity key={ws._id || ws.id} style={[styles.workspaceItem, { backgroundColor: colors.card }]} onPress={() => handleSelectWorkspace(ws)}>
                  <FontAwesome name="folder" size={22} color={colors.primary} />
                  <View style={styles.workspaceInfo}>
                    <Text style={[TextStyles.body.medium, { color: colors.foreground }]}>{ws.name}</Text>
                    <Text style={[TextStyles.caption.small, { color: colors['muted-foreground'] }]}>
                      {(ws.members?.length || 0)} members • {(ws.spaces?.length || 0)} spaces
                    </Text>
                  </View>
                  <FontAwesome name="chevron-right" size={16} color={colors['muted-foreground']} />
                </TouchableOpacity>
              ))}
            </View>
          </Card>
        )}

        {/* Overview + Actions only when workspace details are loaded */}
        {workspaceId && effectiveWorkspace && (
          <>
<<<<<<< HEAD
            <WorkspaceStats
              membersCount={membersCount}
              activeSpacesCount={activeSpacesCount}
              archivedSpacesCount={archivedSpacesCount}
            />
=======
            <View style={styles.statsContainer}>
              <Card style={[styles.statCard, { backgroundColor: colors.card }]}>
                <Text style={[TextStyles.heading.h3, { color: colors.primary }]}>{membersCount}</Text>
                <Text style={[TextStyles.body.small, { color: colors['muted-foreground'] }]}>Members</Text>
              </Card>
              <Card style={[styles.statCard, { backgroundColor: colors.card }]}>
                <Text style={[TextStyles.heading.h3, { color: colors.accent }]}>{effectiveSpaces.length}</Text>
                <Text style={[TextStyles.body.small, { color: colors['muted-foreground'] }]}>Active Spaces</Text>
              </Card>
            </View>
>>>>>>> e8ed72ef

            <Card style={styles.sectionCard}>
              <Text style={[TextStyles.heading.h2, { color: colors.foreground, marginBottom: 16 }]}>Workspace Actions</Text>
              <View style={styles.actionsContainer}>
                <TouchableOpacity style={[styles.actionButton, { backgroundColor: colors.primary }]} onPress={goToReports}>
                  <FontAwesome name="line-chart" size={16} color={colors['primary-foreground']} />
                  <Text style={[TextStyles.body.small, { color: colors['primary-foreground'] }]}>Reports</Text>
                </TouchableOpacity>
                <TouchableOpacity style={[styles.actionButton, { backgroundColor: colors.secondary }]} onPress={goToWorkspaceSettings}>
                  <FontAwesome name="cog" size={16} color={colors['secondary-foreground']} />
                  <Text style={[TextStyles.body.small, { color: colors['secondary-foreground'] }]}>Settings</Text>
                </TouchableOpacity>
                {isOwner && (
                  <TouchableOpacity
                    style={[styles.actionButton, { backgroundColor: colors.card, borderWidth: 1, borderColor: colors.border }]}
                    onPress={() => router.push({ pathname: '/(tabs)/workspace/rules', params: { workspaceId } })}
                  >
                    <FontAwesome name="pencil" size={16} color={colors.foreground} />
                    <Text style={[TextStyles.body.small, { color: colors.foreground }]}>Edit Rules</Text>
                  </TouchableOpacity>
                )}
                <TouchableOpacity
                  style={[styles.actionButton, { backgroundColor: colors.card, borderWidth: 1, borderColor: colors.border }]}
                  onPress={() => router.push('/(tabs)/workspace/rules')}
                >
                  <FontAwesome name="file-text" size={16} color={colors.foreground} />
                  <Text style={[TextStyles.body.small, { color: colors.foreground }]}>Rules</Text>
                </TouchableOpacity>
              </View>
            </Card>
          </>
        )}
        {/* Spaces Preview: show only first 4, with View more */}
        {!!(effectiveSpaces && effectiveSpaces.length) && (
          <Card style={styles.sectionCard}>
            <Text style={[TextStyles.heading.h2, { color: colors.foreground, marginBottom: 16 }]}>Spaces</Text>
            <View style={styles.spaceList}>
              {filteredSpaces.slice(0, 4).map((space: any) => (
                <TouchableOpacity key={space._id || space.id} style={[styles.spaceItem, { backgroundColor: colors.card }]} onPress={() => handleOpenSpace(space)}>
                  <View style={styles.spaceHeader}>
                    <Text style={[TextStyles.body.medium, { color: colors.foreground }]} numberOfLines={1}>{space.name}</Text>
                    <View style={styles.spaceActions}>
                      <TouchableOpacity 
                        onPress={(e) => {
                          e.stopPropagation();
                          handleArchiveSpace(space._id || space.id, space.name, space.isArchived);
                        }}
                        style={styles.archiveButton}
                      >
                        <FontAwesome 
                          name={space.isArchived ? 'undo' : 'archive'} 
                          size={14} 
                          color={space.isArchived ? colors.success : colors.warning} 
                        />
                      </TouchableOpacity>
                      <FontAwesome name="chevron-right" size={14} color={colors['muted-foreground']} />
                    </View>
                  </View>
                  {space.description ? (
                    <Text style={[TextStyles.caption.small, { color: colors['muted-foreground'], marginTop: 6 }]} numberOfLines={2}>
                      {space.description}
                    </Text>
                  ) : null}
                  <View style={styles.spaceStats}>
                    <Text key="members" style={[TextStyles.caption.small, { color: colors['muted-foreground'] }]}> {(space.members?.length || 0)} members</Text>
                    <Text key="separator" style={[TextStyles.caption.small, { color: colors['muted-foreground'] }]}>•</Text>
                    <Text key="boards" style={[TextStyles.caption.small, { color: colors['muted-foreground'] }]}> {(space.stats?.totalBoards || 0)} boards</Text>
                  </View>
                  
                  {/* Archive countdown for archived spaces */}
                  {space.isArchived && space.archiveExpiresAt && (
                    <View style={styles.archiveCountdown}>
                      <View style={[
                        styles.countdownBadge,
                        { 
                          backgroundColor: getArchiveCountdownStyle(space.archiveExpiresAt).backgroundColor,
                          borderColor: getArchiveCountdownStyle(space.archiveExpiresAt).borderColor,
                          borderWidth: 1
                        }
                      ]}>
                        <FontAwesome 
                          name="clock-o" 
                          size={10} 
                          color={getArchiveCountdownStyle(space.archiveExpiresAt).color} 
                        />
                        <Text 
                          style={[
                            TextStyles.caption.small, 
                            { color: getArchiveCountdownStyle(space.archiveExpiresAt).color }
                          ]}
                        >
                          {getArchiveStatusMessage(space.archiveExpiresAt)}
                        </Text>
                      </View>
                    </View>
                  )}
                </TouchableOpacity>
              ))}
              {filteredSpaces.length > 9 && (
                <TouchableOpacity
                  style={{ paddingVertical: 8, alignItems: 'center' }}
                  onPress={() => router.push({ pathname: '/workspace/spaces', params: { workspaceId } })}
                >
                  <Text style={[TextStyles.body.small, { color: colors.primary }]}>View more spaces →</Text>
                </TouchableOpacity>
              )}
            </View>
          </Card>
        )}
      </ScrollView>

<<<<<<< HEAD
      {/* Right Sidebar */}
      {membersSidebarOpen && (
        <>
          {/* Backdrop */}
          <TouchableOpacity
            style={[styles.modalBackdrop, { backgroundColor: 'rgba(0, 0, 0, 0.5)' }]}
            activeOpacity={1}
            onPress={() => setMembersSidebarOpen(false)}
          />
          
          {/* Sidebar */}
          <View 
            style={[
              styles.modalPanel, 
              { 
                backgroundColor: colors.background, 
                borderLeftColor: colors.border,
              }
            ]}
          >
          {/* Header */}
          <View style={[styles.sidebarHeader, { borderBottomColor: colors.border, backgroundColor: colors.card }]}>
            <View style={styles.sidebarHeaderContent}>
              <View style={styles.sidebarHeaderLeft}>
                <View style={[styles.sidebarHeaderIcon, { backgroundColor: colors.primary + '15' }]}>
                  <FontAwesome name="users" size={18} color={colors.primary} />
                </View>
                <View>
                  <Text style={[TextStyles.heading.h3, { color: colors.foreground }]}>Workspace Members</Text>
                  <Text style={[TextStyles.caption.small, { color: colors['muted-foreground'] }]}>
                    {membersCount} member{membersCount !== 1 ? 's' : ''}
                  </Text>
=======
      {/* Create Space Modal */}
      <CreateSpaceModal
        visible={!!workspaceId && showCreateSpace}
        onClose={() => setShowCreateSpace(false)}
        onSubmit={handleSubmitCreate}
        submitting={creatingSpace}
      />

      {/* Confirm remove member */}
      <ConfirmationDialog
        visible={confirmVisible}
        title="Remove member?"
        message={
          memberToRemove
            ? `Are you sure you want to remove ${memberToRemove?.user?.name || memberToRemove?.name || 'this member'} from the workspace?`
            : 'Are you sure you want to remove this member from the workspace?'
        }
        confirmText="Remove"
        cancelText="Cancel"
        onConfirm={async () => {
          const target = memberToRemove;
          setConfirmVisible(false);
          setMemberToRemove(null);
          if (target) {
            await handleRemoveMember(target);
          }
        }}
        onCancel={() => {
          setConfirmVisible(false);
          setMemberToRemove(null);
        }}
        variant="danger"
      />

      {isWide && (
        <View style={{ width: 320, padding: 16 }}>
          {/* Sidebar: Invite */}
          {workspaceId && effectiveWorkspace && (
            <Card style={styles.sectionCard}>
              <Text style={[TextStyles.heading.h2, { color: colors.foreground, marginBottom: 12 }]}>Invite Members</Text>
              <View style={{ gap: 8 }}>
                <TextInput
                  value={inviteEmail}
                  onChangeText={setInviteEmail}
                  placeholder="email@example.com"
                  placeholderTextColor={colors['muted-foreground']}
                  autoCapitalize="none"
                  autoCorrect={false}
                  textContentType="emailAddress"
                  keyboardType="email-address"
                  style={[styles.input, { color: colors.foreground, borderColor: colors.border, backgroundColor: colors.card }]}
                />
                <View style={{ flexDirection: 'row', gap: 8 }}>
                  <TouchableOpacity onPress={() => setInviteRole(inviteRole === 'member' ? 'admin' : 'member')} style={[styles.pill, { backgroundColor: colors.card, borderColor: colors.border }]}>
                    <Text style={[TextStyles.caption.small, { color: colors.foreground }]}>{inviteRole}</Text>
                  </TouchableOpacity>
                  <TouchableOpacity onPress={handleInvite} style={[styles.primaryBtn, { backgroundColor: colors.primary }]}> 
                    <Text style={{ color: colors['primary-foreground'] }}>Invite</Text>
                  </TouchableOpacity>
>>>>>>> e8ed72ef
                </View>
              </View>
            </Card>
          )}
          {/* Sidebar: Members */}
          {workspaceId && (
            <Card style={styles.sectionCard}>
              <Text style={[TextStyles.heading.h2, { color: colors.foreground, marginBottom: 12 }]}>Members ({membersCount})</Text>
              {membersLoading ? (
                <Text style={[TextStyles.body.medium, { color: colors['muted-foreground'] }]}>Loading members...</Text>
              ) : membersError ? (
                <Text style={[TextStyles.body.medium, { color: colors.destructive }]}>{membersError}</Text>
              ) : (Array.isArray(uniqueMembers) && uniqueMembers.length > 0 ? (
                <View style={{ gap: 8 }}>
                  {uniqueMembers.map((m: any) => {
                    const displayName = m?.user?.name || m?.name || m?.user?.email || m?.email || 'Member';
                    const email = m?.user?.email || m?.email || '';
                    const avatarUrl = m?.avatar || m?.profile?.avatar || m?.user?.avatar;
                    const letter = String(displayName).charAt(0).toUpperCase();
                    return (
                      <View key={m._id || m.id || m.email} style={[styles.memberItem, { backgroundColor: colors.card, borderColor: colors.border }]}>
                        {avatarUrl ? (
                          <Image source={{ uri: avatarUrl }} style={styles.memberAvatar} />
                        ) : (
                          <View style={[styles.memberAvatar, styles.memberAvatarPlaceholder, { backgroundColor: colors.muted }]}> 
                            <Text style={[TextStyles.caption.small, { color: colors['muted-foreground'] }]}>{letter}</Text>
                          </View>
                        )}
                        <View style={{ flex: 1 }}>
                          <Text style={[TextStyles.body.medium, { color: colors.foreground }]} numberOfLines={1}>{displayName}</Text>
                          {!!email && (
                            <Text style={[TextStyles.caption.small, { color: colors['muted-foreground'] }]} numberOfLines={1}>{email}</Text>
                          )}
                          <View style={styles.memberMetaRow}>
                            <Text key="role" style={[TextStyles.caption.small, { color: colors['muted-foreground'] }]}>{m.role || 'member'}</Text>
                            <Text key="separator" style={[TextStyles.caption.small, { color: colors['muted-foreground'] }]}>•</Text>
                            <Text key="status" style={[TextStyles.caption.small, { color: colors['muted-foreground'] }]}>{m.status || 'active'}</Text>
                          </View>
                        </View>
                        {m.role !== 'owner' && (
                          <TouchableOpacity
                            onPress={() => { setMemberToRemove(m); setConfirmVisible(true); }}
                            disabled={!!membersLoading}
                            style={[styles.destructiveBtn, { backgroundColor: colors.destructive }, membersLoading ? { opacity: 0.6 } : null]}
                          >
                            <Text style={{ color: colors['destructive-foreground'] }}>
                              {membersLoading ? 'Removing…' : 'Remove'}
                            </Text>
                          </TouchableOpacity>
                        )}
                      </View>
                    );
                  })}
                </View>
              ) : (
                <Text style={[TextStyles.body.medium, { color: colors['muted-foreground'] }]}>No members yet.</Text>
              ))}
            </Card>
          )}
        </View>
      )}
      {/* Sidebar modal on phones */}
      {!isWide && (
        <Modal animationType="slide" transparent visible={membersSidebarOpen} onRequestClose={() => setMembersSidebarOpen(false)}>
          <Pressable style={styles.modalBackdrop} onPress={() => setMembersSidebarOpen(false)} />
          <View style={[styles.modalPanel, { backgroundColor: colors.background, borderLeftColor: colors.border }]}> 
            {/* Invite */}
            {workspaceId && effectiveWorkspace && (
              <Card style={styles.sectionCard}>
                <Text style={[TextStyles.heading.h2, { color: colors.foreground, marginBottom: 12 }]}>Invite Members</Text>
                <View style={{ gap: 8 }}>
                  <TextInput
                    value={inviteEmail}
                    onChangeText={setInviteEmail}
                    placeholder="email@example.com"
                    placeholderTextColor={colors['muted-foreground']}
                    autoCapitalize="none"
                    autoCorrect={false}
                    textContentType="emailAddress"
                    keyboardType="email-address"
                    style={[styles.input, { color: colors.foreground, borderColor: colors.border, backgroundColor: colors.card }]}
                  />
                  <View style={{ flexDirection: 'row', gap: 8 }}>
                    <TouchableOpacity onPress={() => setInviteRole(inviteRole === 'member' ? 'admin' : 'member')} style={[styles.pill, { backgroundColor: colors.card, borderColor: colors.border }]}>
                      <Text style={[TextStyles.caption.small, { color: colors.foreground }]}>{inviteRole}</Text>
                    </TouchableOpacity>
                    <TouchableOpacity onPress={handleInvite} style={[styles.primaryBtn, { backgroundColor: colors.primary }]}> 
                      <Text style={{ color: colors['primary-foreground'] }}>Invite</Text>
                    </TouchableOpacity>
                  </View>
                </View>
              </Card>
            )}
            {/* Members */}
            {workspaceId && (
              <Card style={styles.sectionCard}>
                <Text style={[TextStyles.heading.h2, { color: colors.foreground, marginBottom: 12 }]}>Members ({membersCount})</Text>
                {membersLoading ? (
                  <Text style={[TextStyles.body.medium, { color: colors['muted-foreground'] }]}>Loading members...</Text>
                ) : membersError ? (
                  <Text style={[TextStyles.body.medium, { color: colors.destructive }]}>{membersError}</Text>
                ) : (Array.isArray(uniqueMembers) && uniqueMembers.length > 0 ? (
                  <View style={{ gap: 8 }}>
                    {uniqueMembers.map((m: any) => {
                      const displayName = m?.user?.name || m?.name || m?.user?.email || m?.email || 'Member';
                      const email = m?.user?.email || m?.email || '';
                      const avatarUrl = m?.avatar || m?.profile?.avatar || m?.user?.avatar;
                      const letter = String(displayName).charAt(0).toUpperCase();
                      return (
                        <View key={m._id || m.id || m.email} style={[styles.memberItem, { backgroundColor: colors.card, borderColor: colors.border }]}>
                          {avatarUrl ? (
                            <Image source={{ uri: avatarUrl }} style={styles.memberAvatar} />
                          ) : (
                            <View style={[styles.memberAvatar, styles.memberAvatarPlaceholder, { backgroundColor: colors.muted }]}> 
                              <Text style={[TextStyles.caption.small, { color: colors['muted-foreground'] }]}>{letter}</Text>
                            </View>
                          )}
                          <View style={{ flex: 1 }}>
                            <Text style={[TextStyles.body.medium, { color: colors.foreground }]} numberOfLines={1}>{displayName}</Text>
                            {!!email && (
                              <Text style={[TextStyles.caption.small, { color: colors['muted-foreground'] }]} numberOfLines={1}>{email}</Text>
                            )}
                            <View style={styles.memberMetaRow}>
                              <Text key="role" style={[TextStyles.caption.small, { color: colors['muted-foreground'] }]}>{m.role || 'member'}</Text>
                              <Text key="separator" style={[TextStyles.caption.small, { color: colors['muted-foreground'] }]}>•</Text>
                              <Text key="status" style={[TextStyles.caption.small, { color: colors['muted-foreground'] }]}>{m.status || 'active'}</Text>
                            </View>
                          </View>
                          {m.role !== 'owner' && (
                            <TouchableOpacity
                              onPress={() => { setMemberToRemove(m); setConfirmVisible(true); }}
                              disabled={!!membersLoading}
                              style={[styles.destructiveBtn, { backgroundColor: colors.destructive }, membersLoading ? { opacity: 0.6 } : null]}
                            >
                              <Text style={{ color: colors['destructive-foreground'] }}>
                                {membersLoading ? 'Removing…' : 'Remove'}
                              </Text>
                            </TouchableOpacity>
                          )}
                        </View>
                      );
                    })}
                  </View>
                ) : (
                  <Text style={[TextStyles.body.medium, { color: colors['muted-foreground'] }]}>No members yet.</Text>
                ))}
              </Card>
            )}
<<<<<<< HEAD
          </ScrollView>
          </View>
        </>
=======
          </View>
        </Modal>
>>>>>>> e8ed72ef
      )}
    </View>
  );
}

const styles = StyleSheet.create({
  container: { flex: 1 },
  loadingContainer: { flex: 1, justifyContent: 'center', alignItems: 'center' },
  header: {
    flexDirection: 'row',
    alignItems: 'center',
    justifyContent: 'space-between',
    paddingHorizontal: 16,
    paddingTop: 24,
    paddingBottom: 12,
    borderBottomWidth: StyleSheet.hairlineWidth,
  },
  backButton: { padding: 8 },
  headerSpacer: { width: 40 }, // Same width as backButton to center the title
  content: { flex: 1, padding: 16 },
  errorCard: { padding: 16, marginBottom: 16, borderRadius: 12 },
  sectionCard: { padding: 20, marginBottom: 20 },
  statsContainer: { flexDirection: 'row', justifyContent: 'space-between', marginBottom: 20 },
  statCard: { flex: 1, padding: 16, marginHorizontal: 4, alignItems: 'center', borderRadius: 12 },
  workspaceList: { gap: 12 },
  workspaceItem: { flexDirection: 'row', alignItems: 'center', padding: 16, borderRadius: 12 },
  workspaceInfo: { flex: 1, marginLeft: 12 },
  emptyBox: { alignItems: 'center', justifyContent: 'center', padding: 24, borderRadius: 12 },
  spaceList: { gap: 12 },
  spaceItem: { padding: 16, borderRadius: 12 },
  spaceHeader: { flexDirection: 'row', alignItems: 'center', justifyContent: 'space-between' },
  spaceActions: { flexDirection: 'row', alignItems: 'center', gap: 8 },
  archiveButton: { padding: 4 },
  spaceStats: { flexDirection: 'row', gap: 8, marginTop: 8 },
  archiveCountdown: {
    marginTop: 6,
  },
  countdownBadge: {
    flexDirection: 'row',
    alignItems: 'center',
    gap: 4,
    paddingHorizontal: 6,
    paddingVertical: 3,
    borderRadius: 4,
    alignSelf: 'flex-start',
  },
  actionsContainer: { flexDirection: 'row', gap: 12 },
  actionButton: { flex: 1, flexDirection: 'row', alignItems: 'center', justifyContent: 'center', padding: 16, borderRadius: 12, gap: 8 },
  input: { borderWidth: 1, borderRadius: 10, paddingHorizontal: 12, paddingVertical: 10 },
  pill: { paddingHorizontal: 12, paddingVertical: 10, borderRadius: 999, borderWidth: 1 },
  primaryBtn: { paddingHorizontal: 16, paddingVertical: 12, borderRadius: 10 },
  secondaryBtn: { paddingHorizontal: 16, paddingVertical: 12, borderRadius: 10 },
  memberItem: { flexDirection: 'row', alignItems: 'center', gap: 12, padding: 12, borderRadius: 10, borderWidth: 1 },
  memberMetaRow: { flexDirection: 'row', gap: 6, marginTop: 4 },
  destructiveBtn: { paddingHorizontal: 12, paddingVertical: 8, borderRadius: 8 },
  memberAvatar: { width: 36, height: 36, borderRadius: 18 },
  memberAvatarPlaceholder: { alignItems: 'center', justifyContent: 'center' },
  modalBackdrop: { position: 'absolute', top: 0, left: 0, right: 0, bottom: 0, backgroundColor: '#00000088' },
  modalPanel: { position: 'absolute', top: 0, right: 0, bottom: 0, width: 320, borderLeftWidth: StyleSheet.hairlineWidth, padding: 16 },
});<|MERGE_RESOLUTION|>--- conflicted
+++ resolved
@@ -1,3 +1,5 @@
+import React, { useMemo, useState, useEffect, useCallback } from 'react';
+import { StyleSheet, ScrollView, TouchableOpacity, RefreshControl, TextInput, Image, Alert, useWindowDimensions, Modal, Pressable } from 'react-native';
 import React, { useMemo, useState, useEffect, useCallback } from 'react';
 import { StyleSheet, ScrollView, TouchableOpacity, RefreshControl, TextInput, Image, Alert, useWindowDimensions, Modal, Pressable } from 'react-native';
 import { useRouter, useLocalSearchParams } from 'expo-router';
@@ -13,7 +15,6 @@
 import { archiveSpace, unarchiveSpace } from '@/store/slices/spaceSlice';
 import { SpaceService } from '@/services/spaceService';
 import CreateSpaceModal from '@/components/common/CreateSpaceModal';
-<<<<<<< HEAD
 import { MobileAlertProvider, useMobileAlert } from '@/components/common/MobileAlertProvider';
 import GridSpaces from './components/GridSpaces';
 import PremiumSpaceLimitModal from '@/components/common/PremiumSpaceLimitModal';
@@ -22,42 +23,10 @@
 import Sidebar from '@/components/navigation/Sidebar';
 import { BannerProvider, useBanner } from '@/components/common/BannerProvider';
 import WorkspaceHeader from './components/WorkspaceHeader';
-=======
-import MobileAlert from '@/components/common/Alert';
-import ConfirmationDialog from '@/components/common/ConfirmationDialog';
-import SpaceCard from '@/components/common/SpaceCard';
->>>>>>> e8ed72ef
-
-
-// Toggle this to quickly demo with mock data
-const USE_MOCK = false;
-
-const MOCK_WORKSPACE = {
-  _id: 'mock-ws-1',
-  id: 'mock-ws-1',
-  name: 'Demo Workspace',
-  description: 'This is a demo workspace used to preview the mobile UI.',
-  members: [{ id: 'u1' }, { id: 'u2' }, { id: 'u3' }],
-};
-
-const MOCK_SPACES = [
-  {
-    _id: 'mock-space-1',
-    name: 'Engineering',
-    description: 'All engineering related work and sprints',
-    members: [{ id: 'u1' }, { id: 'u2' }],
-    stats: { totalBoards: 4 },
-  },
-  {
-    _id: 'mock-space-2',
-    name: 'Design',
-    description: 'Design tasks, assets and reviews',
-    members: [{ id: 'u3' }],
-    stats: { totalBoards: 2 },
-  },
-];
-
-export default function WorkspaceScreen() {
+
+
+
+function WorkspaceScreenContent() {
   const colors = useThemeColors();
   const router = useRouter();
   const params = useLocalSearchParams<{ id?: string; workspaceId?: string }>();
@@ -176,14 +145,9 @@
 
   const handleOpenSpace = (space: any) => {
     dispatch(setSelectedSpace(space));
-<<<<<<< HEAD
     dispatch(setCurrentSpace(space));
     router.replace('/(tabs)/space/main');
   }, [dispatch, router, showWarning]);
-=======
-    router.push('/workspace/space/main');
-  };
->>>>>>> e8ed72ef
 
   const goToReports = () => router.push('/workspace/reports');
   const goToWorkspaceSettings = () => router.push('/workspace/settings');
@@ -368,7 +332,6 @@
   const isWide = width >= 768;
   const [membersSidebarOpen, setMembersSidebarOpen] = useState(false);
 
-<<<<<<< HEAD
   // Only owners should see the Edit Rules button
   const isOwner = useMemo(() => {
     const userId = authUser?.user?._id || authUser?.user?.id;
@@ -392,50 +355,48 @@
     if (!canCreateMoreSpaces) {
       setShowPremiumSpaceModal(true);
       return;
-=======
-  // Check if current user is owner of the workspace
-  const isOwner = useMemo(() => {
-    if (!effectiveWorkspace || !authUser) return false;
-    const workspaceOwnerId = effectiveWorkspace?.owner?._id || effectiveWorkspace?.ownerId || effectiveWorkspace?.createdBy?._id || effectiveWorkspace?.createdBy;
-    const currentUserId = authUser?._id || authUser?.id;
-    return workspaceOwnerId === currentUserId;
-  }, [effectiveWorkspace, authUser]);
-
-  // Helper functions for archive countdown styling
-  const getArchiveCountdownStyle = (archiveExpiresAt: string) => {
-    if (!archiveExpiresAt) return { backgroundColor: '#fef3c7', borderColor: '#f59e0b', color: '#92400e' };
-    
-    const expiresAt = new Date(archiveExpiresAt);
-    const now = new Date();
-    const daysLeft = Math.ceil((expiresAt.getTime() - now.getTime()) / (1000 * 60 * 60 * 24));
-    
-    if (daysLeft <= 3) {
-      return { backgroundColor: '#fee2e2', borderColor: '#ef4444', color: '#dc2626' };
-    } else if (daysLeft <= 7) {
-      return { backgroundColor: '#fef3c7', borderColor: '#f59e0b', color: '#92400e' };
-    } else {
-      return { backgroundColor: '#f0f9ff', borderColor: '#0ea5e9', color: '#0369a1' };
-    }
-  };
-
-  const getArchiveStatusMessage = (archiveExpiresAt: string) => {
-    if (!archiveExpiresAt) return 'Archived';
-    
-    const expiresAt = new Date(archiveExpiresAt);
-    const now = new Date();
-    const daysLeft = Math.ceil((expiresAt.getTime() - now.getTime()) / (1000 * 60 * 60 * 24));
-    
-    if (daysLeft <= 0) {
-      return 'Expires soon';
-    } else if (daysLeft === 1) {
-      return '1 day left';
-    } else {
-      return `${daysLeft} days left`;
->>>>>>> e8ed72ef
-    }
-  };
-
-<<<<<<< HEAD
+    }
+    setShowCreateSpace(true);
+  }, [processedSpaces]);
+
+  return (
+    <View style={{ flex: 1, flexDirection: 'row', backgroundColor: colors.background }}>
+      <View style={{ flex: 1 }}>
+        {/* Legacy banner alert - keeping for backward compatibility */}
+        {alertVisible && (
+          <View style={{ paddingHorizontal: 16, paddingTop: 12 }}>
+            <View style={{
+              backgroundColor: alertVariant === 'success' ? '#10B981' : alertVariant === 'error' ? '#EF4444' : alertVariant === 'warning' ? '#F59E0B' : '#3B82F6',
+              padding: 16,
+              borderRadius: 12,
+              marginBottom: 16,
+            }}>
+              <Text style={{ color: '#FFFFFF', fontWeight: '600', marginBottom: 4 }}>
+                {alertTitle}
+              </Text>
+              <Text style={{ color: '#FFFFFF', opacity: 0.9 }}>
+                {alertDescription}
+              </Text>
+              {alertIsConfirmable && (
+                <View style={{ flexDirection: 'row', justifyContent: 'flex-end', marginTop: 12, gap: 8 }}>
+                  <TouchableOpacity
+                    onPress={() => { setAlertVisible(false); setAlertIsConfirmable(false); }}
+                    style={{ paddingHorizontal: 16, paddingVertical: 8, borderRadius: 8, backgroundColor: 'rgba(255, 255, 255, 0.2)' }}
+                  >
+                    <Text style={{ color: '#FFFFFF' }}>{alertCancelText}</Text>
+                  </TouchableOpacity>
+                  <TouchableOpacity
+                    onPress={() => { setAlertVisible(false); setAlertIsConfirmable(false); router.push('/(tabs)/settings?section=upgrade'); }}
+                    style={{ paddingHorizontal: 16, paddingVertical: 8, borderRadius: 8, backgroundColor: 'rgba(255, 255, 255, 0.3)' }}
+                  >
+                    <Text style={{ color: '#FFFFFF', fontWeight: '600' }}>{alertConfirmText}</Text>
+                  </TouchableOpacity>
+                </View>
+              )}
+            </View>
+          </View>
+        )}
+
         {/* Header */}
         <WorkspaceHeader
           title={String(effectiveWorkspace?.name || 'Workspace').slice(0, 5)}
@@ -444,76 +405,18 @@
           onOpenMembers={() => setMembersSidebarOpen(true)}
           showMembersButton={!isWide}
         />
-=======
-  // Loading state — only block the UI if we have no cached spaces yet
-  if (!USE_MOCK && loading && !refreshing && (!Array.isArray(spaces) || spaces.length === 0)) {
-    return (
-      <View style={[styles.container, { backgroundColor: colors.background }]}>
-        <View style={[styles.header, { backgroundColor: colors.card, borderBottomColor: colors.border }]}>
-          <TouchableOpacity
-            style={styles.backButton}
-            onPress={() => router.back()}
-          >
-            <FontAwesome name="arrow-left" size={24} color={colors.primary} />
-          </TouchableOpacity>
-          <Text style={[TextStyles.heading.h2, { color: colors.foreground }]} >
-            Workspace
-          </Text>
-          <View style={styles.headerSpacer} />
-        </View>
-        <View style={styles.loadingContainer}>
-          <Text style={[TextStyles.body.medium, { color: colors['muted-foreground'] }]}>
-            Loading workspace...
-          </Text>
-        </View>
-      </View>
-    );
-  }
-
-  return (
-    <View style={[styles.container, { backgroundColor: colors.background }]}>
-
-      {/* Custom Header */}
-      <View style={[styles.header, { backgroundColor: colors.card, borderBottomColor: colors.border }]}>
-        <TouchableOpacity
-          style={styles.backButton}
-          onPress={() => router.back()}
+
+        <ScrollView
+          style={styles.content}
+          refreshControl={<RefreshControl refreshing={refreshing} onRefresh={onRefresh} />}
         >
-          <FontAwesome name="arrow-left" size={24} color={colors.primary} />
-        </TouchableOpacity>
-        <Text style={[TextStyles.heading.h2, { color: colors.foreground }]}>Workspace</Text>
-        <View style={styles.headerSpacer} />
-      </View>
->>>>>>> e8ed72ef
-
-      {/* Inline banner alert */}
-      <View style={{ paddingHorizontal: 16, paddingTop: 12 }}>
-        <TouchableOpacity 
-          onPress={() => setAlertVisible(false)}
-          disabled={!alertVisible}
-        >
-          <MobileAlert
-            variant={alertVariant}
-            title={alertTitle}
-            description={alertDescription}
-            visible={alertVisible}
-            onClose={() => setAlertVisible(false)}
-          />
-        </TouchableOpacity>
-      </View>
-
-      <ScrollView
-        style={styles.content}
-        refreshControl={<RefreshControl refreshing={refreshing} onRefresh={onRefresh} />}
-      >
         {/* Error */}
-        {!USE_MOCK && error && (
+        {error && (
           <Card style={[styles.errorCard, { backgroundColor: colors.destructive }]}>
             <Text style={[TextStyles.body.medium, { color: colors['destructive-foreground'] }]}>Failed to load workspace data. Pull to refresh.</Text>
           </Card>
         )}
 
-<<<<<<< HEAD
         {/* Spaces toolbar: Search + Create */}
         <WorkspaceToolbar
           value={spaceSearch}
@@ -521,114 +424,6 @@
           onClear={() => setSpaceSearch('')}
           onCreate={handleCreateSpacePress}
         />
-=======
-        {/* Invite & Quick actions */}
-        {workspaceId && effectiveWorkspace && (
-          <Card style={styles.sectionCard}>
-            <Text style={[TextStyles.heading.h2, { color: colors.foreground, marginBottom: 12 }]}>Invite Members</Text>
-            <View style={{ flexDirection: 'row', gap: 8 }}>
-              <TextInput
-                value={inviteEmail}
-                onChangeText={setInviteEmail}
-                placeholder="email@example.com"
-                placeholderTextColor={colors['muted-foreground']}
-                autoCapitalize="none"
-                keyboardType="email-address"
-                style={[styles.input, { flex: 1, color: colors.foreground, borderColor: colors.border, backgroundColor: colors.card }]}
-              />
-              <TouchableOpacity onPress={() => setInviteRole(inviteRole === 'member' ? 'admin' : 'member')} style={[styles.pill, { backgroundColor: colors.card, borderColor: colors.border }]}>
-                <Text style={[TextStyles.caption.small, { color: colors.foreground }]}>{inviteRole}</Text>
-              </TouchableOpacity>
-              <TouchableOpacity onPress={handleInvite} style={[styles.primaryBtn, { backgroundColor: colors.primary }]}>
-                <Text style={{ color: colors['primary-foreground'] }}>Invite</Text>
-              </TouchableOpacity>
-            </View>
-          </Card>
-        )}
-
-        {/* Members List */}
-        {workspaceId && (
-          <Card style={styles.sectionCard}>
-            <Text style={[TextStyles.heading.h2, { color: colors.foreground, marginBottom: 12 }]}>Members ({members?.length || 0})</Text>
-            {membersLoading ? (
-              <Text style={[TextStyles.body.medium, { color: colors['muted-foreground'] }]}>Loading members...</Text>
-            ) : membersError ? (
-              <Text style={[TextStyles.body.medium, { color: colors.destructive }]}>{membersError}</Text>
-            ) : (Array.isArray(members) && members.length > 0 ? (
-              <View style={{ gap: 8 }}>
-                {members.map((m: any) => {
-                  const displayName = m?.user?.name || m?.name || m?.user?.email || m?.email || 'Member';
-                  const email = m?.user?.email || m?.email || '';
-                  const avatarUrl = m?.avatar || m?.profile?.avatar || m?.user?.avatar;
-                  const letter = String(displayName).charAt(0).toUpperCase();
-                  return (
-                    <View key={m._id || m.id || m.email} style={[styles.memberItem, { backgroundColor: colors.card, borderColor: colors.border }]}>
-                      {/* Avatar */}
-                      {avatarUrl ? (
-                        <Image source={{ uri: avatarUrl }} style={styles.memberAvatar} />
-                      ) : (
-                        <View style={[styles.memberAvatar, styles.memberAvatarPlaceholder, { backgroundColor: colors.muted }]}>
-                          <Text style={[TextStyles.caption.small, { color: colors['muted-foreground'] }]}>{letter}</Text>
-                        </View>
-                      )}
-                      {/* Name and meta */}
-                      <View style={{ flex: 1 }}>
-                        <Text style={[TextStyles.body.medium, { color: colors.foreground }]} numberOfLines={1}>{displayName}</Text>
-                        {!!email && (
-                          <Text style={[TextStyles.caption.small, { color: colors['muted-foreground'] }]} numberOfLines={1}>{email}</Text>
-                        )}
-                        <View style={styles.memberMetaRow}>
-                          <Text key="role" style={[TextStyles.caption.small, { color: colors['muted-foreground'] }]}>{m.role || 'member'}</Text>
-                          <Text key="separator" style={[TextStyles.caption.small, { color: colors['muted-foreground'] }]}>•</Text>
-                          <Text key="status" style={[TextStyles.caption.small, { color: colors['muted-foreground'] }]}>{m.status || 'active'}</Text>
-                        </View>
-                      </View>
-                      {m.role !== 'owner' && (
-                        <TouchableOpacity
-                          onPress={() => handleRemoveMember(m)}
-                          disabled={!!membersLoading}
-                          style={[
-                            styles.destructiveBtn,
-                            { backgroundColor: colors.destructive },
-                            membersLoading ? { opacity: 0.6 } : null,
-                          ]}
-                        >
-                          <Text style={{ color: colors['destructive-foreground'] }}>
-                            {membersLoading ? 'Removing…' : 'Remove'}
-                          </Text>
-                        </TouchableOpacity>
-                      )}
-                    </View>
-                  );
-                })}
-              </View>
-            ) : (
-              <Text style={[TextStyles.body.medium, { color: colors['muted-foreground'] }]}>No members yet.</Text>
-            ))}
-          </Card>
-        )}
-
-        {/* Spaces toolbar: Search + Create */}
-        <Card style={styles.sectionCard}>
-          <View style={{ flexDirection: 'row', alignItems: 'center', gap: 8 }}>
-            <TextInput
-              value={spaceSearch}
-              onChangeText={setSpaceSearch}
-              placeholder="Search spaces..."
-              placeholderTextColor={colors['muted-foreground']}
-              style={[styles.input, { flex: 1, color: colors.foreground, borderColor: colors.border, backgroundColor: colors.card }]}
-            />
-            <TouchableOpacity onPress={() => setShowCreateSpace(true)} style={[styles.secondaryBtn, { backgroundColor: colors.secondary }]}>
-              <Text style={{ color: colors['secondary-foreground'] }}>Create Space</Text>
-            </TouchableOpacity>
-            {!isWide && (
-              <TouchableOpacity onPress={() => setMembersSidebarOpen(true)} style={[styles.primaryBtn, { backgroundColor: colors.primary }]}>
-                <Text style={{ color: colors['primary-foreground'] }}>Members</Text>
-              </TouchableOpacity>
-            )}
-          </View>
-        </Card>
->>>>>>> e8ed72ef
 
         {/* Show selector ONLY if no selected id and no current workspace, and multiple workspaces exist */}
         {!USE_MOCK && !workspaceId && Array.isArray(wsList) && wsList.length > 1 && (
@@ -654,54 +449,12 @@
         {/* Overview + Actions only when workspace details are loaded */}
         {workspaceId && effectiveWorkspace && (
           <>
-<<<<<<< HEAD
             <WorkspaceStats
               membersCount={membersCount}
               activeSpacesCount={activeSpacesCount}
               archivedSpacesCount={archivedSpacesCount}
             />
-=======
-            <View style={styles.statsContainer}>
-              <Card style={[styles.statCard, { backgroundColor: colors.card }]}>
-                <Text style={[TextStyles.heading.h3, { color: colors.primary }]}>{membersCount}</Text>
-                <Text style={[TextStyles.body.small, { color: colors['muted-foreground'] }]}>Members</Text>
-              </Card>
-              <Card style={[styles.statCard, { backgroundColor: colors.card }]}>
-                <Text style={[TextStyles.heading.h3, { color: colors.accent }]}>{effectiveSpaces.length}</Text>
-                <Text style={[TextStyles.body.small, { color: colors['muted-foreground'] }]}>Active Spaces</Text>
-              </Card>
-            </View>
->>>>>>> e8ed72ef
-
-            <Card style={styles.sectionCard}>
-              <Text style={[TextStyles.heading.h2, { color: colors.foreground, marginBottom: 16 }]}>Workspace Actions</Text>
-              <View style={styles.actionsContainer}>
-                <TouchableOpacity style={[styles.actionButton, { backgroundColor: colors.primary }]} onPress={goToReports}>
-                  <FontAwesome name="line-chart" size={16} color={colors['primary-foreground']} />
-                  <Text style={[TextStyles.body.small, { color: colors['primary-foreground'] }]}>Reports</Text>
-                </TouchableOpacity>
-                <TouchableOpacity style={[styles.actionButton, { backgroundColor: colors.secondary }]} onPress={goToWorkspaceSettings}>
-                  <FontAwesome name="cog" size={16} color={colors['secondary-foreground']} />
-                  <Text style={[TextStyles.body.small, { color: colors['secondary-foreground'] }]}>Settings</Text>
-                </TouchableOpacity>
-                {isOwner && (
-                  <TouchableOpacity
-                    style={[styles.actionButton, { backgroundColor: colors.card, borderWidth: 1, borderColor: colors.border }]}
-                    onPress={() => router.push({ pathname: '/(tabs)/workspace/rules', params: { workspaceId } })}
-                  >
-                    <FontAwesome name="pencil" size={16} color={colors.foreground} />
-                    <Text style={[TextStyles.body.small, { color: colors.foreground }]}>Edit Rules</Text>
-                  </TouchableOpacity>
-                )}
-                <TouchableOpacity
-                  style={[styles.actionButton, { backgroundColor: colors.card, borderWidth: 1, borderColor: colors.border }]}
-                  onPress={() => router.push('/(tabs)/workspace/rules')}
-                >
-                  <FontAwesome name="file-text" size={16} color={colors.foreground} />
-                  <Text style={[TextStyles.body.small, { color: colors.foreground }]}>Rules</Text>
-                </TouchableOpacity>
-              </View>
-            </Card>
+
           </>
         )}
         {/* Spaces Preview: show only first 4, with View more */}
@@ -781,9 +534,9 @@
             </View>
           </Card>
         )}
-      </ScrollView>
-
-<<<<<<< HEAD
+        </ScrollView>
+      </View>
+
       {/* Right Sidebar */}
       {membersSidebarOpen && (
         <>
@@ -810,73 +563,6 @@
               <View style={styles.sidebarHeaderLeft}>
                 <View style={[styles.sidebarHeaderIcon, { backgroundColor: colors.primary + '15' }]}>
                   <FontAwesome name="users" size={18} color={colors.primary} />
-                </View>
-                <View>
-                  <Text style={[TextStyles.heading.h3, { color: colors.foreground }]}>Workspace Members</Text>
-                  <Text style={[TextStyles.caption.small, { color: colors['muted-foreground'] }]}>
-                    {membersCount} member{membersCount !== 1 ? 's' : ''}
-                  </Text>
-=======
-      {/* Create Space Modal */}
-      <CreateSpaceModal
-        visible={!!workspaceId && showCreateSpace}
-        onClose={() => setShowCreateSpace(false)}
-        onSubmit={handleSubmitCreate}
-        submitting={creatingSpace}
-      />
-
-      {/* Confirm remove member */}
-      <ConfirmationDialog
-        visible={confirmVisible}
-        title="Remove member?"
-        message={
-          memberToRemove
-            ? `Are you sure you want to remove ${memberToRemove?.user?.name || memberToRemove?.name || 'this member'} from the workspace?`
-            : 'Are you sure you want to remove this member from the workspace?'
-        }
-        confirmText="Remove"
-        cancelText="Cancel"
-        onConfirm={async () => {
-          const target = memberToRemove;
-          setConfirmVisible(false);
-          setMemberToRemove(null);
-          if (target) {
-            await handleRemoveMember(target);
-          }
-        }}
-        onCancel={() => {
-          setConfirmVisible(false);
-          setMemberToRemove(null);
-        }}
-        variant="danger"
-      />
-
-      {isWide && (
-        <View style={{ width: 320, padding: 16 }}>
-          {/* Sidebar: Invite */}
-          {workspaceId && effectiveWorkspace && (
-            <Card style={styles.sectionCard}>
-              <Text style={[TextStyles.heading.h2, { color: colors.foreground, marginBottom: 12 }]}>Invite Members</Text>
-              <View style={{ gap: 8 }}>
-                <TextInput
-                  value={inviteEmail}
-                  onChangeText={setInviteEmail}
-                  placeholder="email@example.com"
-                  placeholderTextColor={colors['muted-foreground']}
-                  autoCapitalize="none"
-                  autoCorrect={false}
-                  textContentType="emailAddress"
-                  keyboardType="email-address"
-                  style={[styles.input, { color: colors.foreground, borderColor: colors.border, backgroundColor: colors.card }]}
-                />
-                <View style={{ flexDirection: 'row', gap: 8 }}>
-                  <TouchableOpacity onPress={() => setInviteRole(inviteRole === 'member' ? 'admin' : 'member')} style={[styles.pill, { backgroundColor: colors.card, borderColor: colors.border }]}>
-                    <Text style={[TextStyles.caption.small, { color: colors.foreground }]}>{inviteRole}</Text>
-                  </TouchableOpacity>
-                  <TouchableOpacity onPress={handleInvite} style={[styles.primaryBtn, { backgroundColor: colors.primary }]}> 
-                    <Text style={{ color: colors['primary-foreground'] }}>Invite</Text>
-                  </TouchableOpacity>
->>>>>>> e8ed72ef
                 </View>
               </View>
             </Card>
@@ -1025,15 +711,31 @@
                 ))}
               </Card>
             )}
-<<<<<<< HEAD
           </ScrollView>
           </View>
         </>
-=======
-          </View>
-        </Modal>
->>>>>>> e8ed72ef
       )}
+
+      {/* Create Space Modal */}
+      <CreateSpaceModal
+        visible={!!workspaceId && showCreateSpace}
+        onClose={() => setShowCreateSpace(false)}
+        onSubmit={handleSubmitCreate}
+        submitting={creatingSpace}
+      />
+
+      {/* Premium Space Limit Modal */}
+      <PremiumSpaceLimitModal
+        visible={showPremiumSpaceModal}
+        onClose={() => setShowPremiumSpaceModal(false)}
+        currentSpacesCount={processedSpaces.length}
+        maxFreeSpaces={5}
+      />
+
+      {/* Member removal confirmation now handled by MobileAlert showConfirm */}
+
+      {/* Sidebar */}
+      <Sidebar isVisible={sidebarVisible} onClose={() => setSidebarVisible(false)} context="workspace" />
     </View>
   );
 }
