import React, { useMemo, useState, useEffect, useCallback } from 'react';
import { StyleSheet, ScrollView, TouchableOpacity, RefreshControl, TextInput, Image, Alert, useWindowDimensions, Modal, Pressable } from 'react-native';
import { useRouter, useLocalSearchParams } from 'expo-router';
import { useFocusEffect } from '@react-navigation/native';
import FontAwesome from '@expo/vector-icons/FontAwesome';

import { Text, View, Card } from '@/components/Themed';
import { useThemeColors } from '@/components/ThemeProvider';
import { TextStyles } from '@/constants/Fonts';
import { useAppDispatch, useAppSelector } from '@/store';
import { useWorkspaces } from '@/hooks/useWorkspaces';
import { setCurrentWorkspaceId, setSelectedSpace, fetchMembers, removeMember } from '@/store/slices/workspaceSlice';
import { archiveSpace, unarchiveSpace } from '@/store/slices/spaceSlice';
import { SpaceService } from '@/services/spaceService';
import CreateSpaceModal from '@/components/common/CreateSpaceModal';
<<<<<<< HEAD
import MobileAlert from '@/components/common/Alert';
import ConfirmationDialog from '@/components/common/ConfirmationDialog';
import SpaceCard from '@/components/common/SpaceCard';
=======
import { formatArchiveCountdown, getArchiveCountdownStyle, getArchiveStatusMessage } from '@/utils/archiveTimeUtils';
>>>>>>> 5a28d912

// Toggle this to quickly demo with mock data
const USE_MOCK = false;

const MOCK_WORKSPACE = {
  _id: 'mock-ws-1',
  id: 'mock-ws-1',
  name: 'Demo Workspace',
  description: 'This is a demo workspace used to preview the mobile UI.',
  members: [{ id: 'u1' }, { id: 'u2' }, { id: 'u3' }],
};

const MOCK_SPACES = [
  {
    _id: 'mock-space-1',
    name: 'Engineering',
    description: 'All engineering related work and sprints',
    members: [{ id: 'u1' }, { id: 'u2' }],
    stats: { totalBoards: 4 },
  },
  {
    _id: 'mock-space-2',
    name: 'Design',
    description: 'Design tasks, assets and reviews',
    members: [{ id: 'u3' }],
    stats: { totalBoards: 2 },
  },
];

export default function WorkspaceScreen() {
  const colors = useThemeColors();
  const router = useRouter();
  const params = useLocalSearchParams<{ id?: string; workspaceId?: string }>();
  const dispatch = useAppDispatch();
  const [refreshing, setRefreshing] = useState(false);
  const [spaceSearch, setSpaceSearch] = useState('');
  const [showCreateSpace, setShowCreateSpace] = useState(false);
  const [creatingSpace, setCreatingSpace] = useState(false);
  const [inviteEmail, setInviteEmail] = useState('');
  const [inviteRole, setInviteRole] = useState<'member' | 'admin'>('member');

  const { currentWorkspaceId, workspaces } = useAppSelector((s: any) => s.workspace);
  const { members, isLoading: membersLoading, error: membersError } = useAppSelector((s: any) => s.workspace);
  const selectedWorkspaceId = (params.workspaceId as string) || (params.id as string) || currentWorkspaceId || null;

  const { workspaces: wsList, currentWorkspace, spaces, loading, error, refetchWorkspaces, loadSpaces, inviteNewMember } = useWorkspaces({ autoFetch: true, workspaceId: selectedWorkspaceId });

  const realWorkspaceId = (currentWorkspace as any)?._id || (currentWorkspace as any)?.id || null;
  const effectiveWorkspace = realWorkspaceId ? currentWorkspace : (USE_MOCK ? (MOCK_WORKSPACE as any) : null);
  const workspaceId = realWorkspaceId || (selectedWorkspaceId || null);

  // Also refresh members when this screen gains focus (helps after invite acceptance)
  useFocusEffect(
    useCallback(() => {
      if (!USE_MOCK && workspaceId) {
        // Refresh both members and spaces when screen focuses so counts stay current
        dispatch(fetchMembers({ id: workspaceId }));
        loadSpaces(workspaceId);
      }
      // No cleanup needed
      return undefined;
    }, [workspaceId, dispatch, loadSpaces])
  );

  const activeSpaces = useMemo(() => {
    return Array.isArray(spaces) ? spaces.filter((s: any) => s?.status !== 'archived') : [];
  }, [spaces]);
  const effectiveSpaces = activeSpaces.length > 0 ? activeSpaces : (USE_MOCK ? MOCK_SPACES : activeSpaces);
  const filteredSpaces = useMemo(() => {
    const q = spaceSearch.trim().toLowerCase();
    if (!q) return effectiveSpaces;
    return (effectiveSpaces || []).filter((s: any) => (s?.name || '').toLowerCase().includes(q) || (s?.description || '').toLowerCase().includes(q));
  }, [spaceSearch, effectiveSpaces]);

  // Workspace should count owner as a member
  const membersCount = Array.isArray(members) ? members.length : 0;

  const onRefresh = async () => {
    setRefreshing(true);
    try {
      await Promise.all([
        refetchWorkspaces(),
        workspaceId && !USE_MOCK ? loadSpaces(workspaceId) : Promise.resolve(),
        workspaceId && !USE_MOCK ? dispatch(fetchMembers({ id: workspaceId })) : Promise.resolve(),
      ]);
    } finally {
      setRefreshing(false);
    }
  };

  // If there is exactly one workspace and none selected, auto-select it
  useEffect(() => {
    if (!USE_MOCK && !selectedWorkspaceId && Array.isArray(workspaces) && workspaces.length === 1) {
      const only = workspaces[0];
      const id = (only as any)?._id || (only as any)?.id;
      if (id) {
        dispatch(setCurrentWorkspaceId(id));
        loadSpaces(id);
      }
    }
  }, [selectedWorkspaceId, workspaces, dispatch, loadSpaces]);

  const handleSelectWorkspace = (ws: any) => {
    const id = ws?._id || ws?.id;
    if (!id) return;
    dispatch(setCurrentWorkspaceId(id));
    loadSpaces(id);
  };

  const handleOpenSpace = (space: any) => {
    dispatch(setSelectedSpace(space));
    router.push('/workspace/space/boards');
  };

  const goToReports = () => router.push('/workspace/reports');
  const goToWorkspaceSettings = () => router.push('/workspace/settings');

  const handleInvite = async () => {
    if (!inviteEmail.trim()) return;
    try {
      await inviteNewMember(inviteEmail.trim(), inviteRole);
     setInviteEmail('');
     // Show success banner alert
     setAlertVariant('success');
     setAlertTitle('Invitation sent');
     setAlertDescription(`We sent an invite to ${inviteEmail.trim()}.`);
     setAlertVisible(true);
     // Close the mobile sidebar modal after success (optional)
     setMembersSidebarOpen(false);
    } catch (e: any) {
      // Show an error banner for visibility
      setAlertVariant('error');
      setAlertTitle('Failed to send invite');
      setAlertDescription(e?.message || 'Please try again.');
      setAlertVisible(true);
    }
  };

  // Banner alert state
  const [alertVisible, setAlertVisible] = useState(false);
  const [alertTitle, setAlertTitle] = useState<string | undefined>(undefined);
  const [alertDescription, setAlertDescription] = useState<string | undefined>(undefined);
  const [alertVariant, setAlertVariant] = useState<'success' | 'error' | 'warning' | 'info'>('info');

  // Confirm removal dialog state
  const [confirmVisible, setConfirmVisible] = useState(false);
  const [memberToRemove, setMemberToRemove] = useState<any | null>(null);

  const handleRemoveMember = async (member: any) => {
    if (!workspaceId) return;
    // Prevent removing the owner
    if (member?.role === 'owner') return;
    try {
      const memberId = member?.user?._id || member?.userId || member?._id || member?.id;
      console.log('[Workspace] Removing member', {
        workspaceId,
        rawMember: member,
        resolvedMemberId: memberId,
      });
      if (!memberId) throw new Error('Could not determine member id');
      await dispatch(removeMember({ workspaceId, memberId })).unwrap();
      // Ensure local state matches backend by refetching members
      await dispatch(fetchMembers({ id: workspaceId }));
      // Show success banner alert
      setAlertVariant('success');
      setAlertTitle('Member removed');
      setAlertDescription('The member was removed successfully.');
      setAlertVisible(true);
    } catch (e: any) {
      console.warn('Failed to remove member', e);
      Alert.alert('Failed to remove member', e?.message || 'Unknown error');
      // Also show an error banner for visibility
      setAlertVariant('error');
      setAlertTitle('Failed to remove member');
      setAlertDescription(e?.message || 'Unknown error');
      setAlertVisible(true);
    }
  };

  const handleArchiveSpace = async (spaceId: string, spaceName: string, isArchived: boolean) => {
    const action = isArchived ? 'restore' : 'archive';
    const actionText = isArchived ? 'restore' : 'archive';
    
    Alert.alert(
      `${actionText.charAt(0).toUpperCase() + actionText.slice(1)} Space`,
      `Are you sure you want to ${actionText} "${spaceName}"?`,
      [
        { text: 'Cancel', style: 'cancel' },
        {
          text: actionText.charAt(0).toUpperCase() + actionText.slice(1),
          onPress: async () => {
            try {
              if (isArchived) {
                await dispatch(unarchiveSpace(spaceId));
                Alert.alert('Success', 'Space restored successfully!');
              } else {
                await dispatch(archiveSpace(spaceId));
                Alert.alert('Success', 'Space archived successfully!');
              }
              // Refresh spaces after archiving/unarchiving
              if (workspaceId) {
                loadSpaces(workspaceId);
              }
            } catch (error) {
              Alert.alert('Error', `Failed to ${actionText} space`);
            }
          }
        }
      ]
    );
  };

  const handleSubmitCreate = async ({ name, description, visibility }: { name: string; description?: string; visibility: 'private' | 'public' }) => {
    if (!workspaceId) return;
    try {
      setCreatingSpace(true);
      await SpaceService.createSpace({
        name,
        description,
        workspaceId,
        settings: { isPrivate: visibility === 'private' },
      });
      await loadSpaces(workspaceId);
      setShowCreateSpace(false);
    } catch (e) {
      console.warn('Failed to create space', e);
    } finally {
      setCreatingSpace(false);
    }
  };

  // Helpers to compute unique, non-owner member count per space
  const getId = (m: any): string => String(m?._id || m?.id || m?.user?._id || m?.user?.id || m?.userId || '').trim();
  const getOwnerIds = (space: any): Set<string> => {
    const ids: string[] = [];
    const push = (v: any) => { const s = String(v || '').trim(); if (s) ids.push(s); };
    if (space?.owner) { const o = space.owner as any; push(o?._id || o?.id || o); }
    if (space?.ownerId) push(space.ownerId);
    if (space?.createdBy) { const c = space.createdBy as any; push(c?._id || c?.id || c); }
    return new Set(ids);
  };
  const getUniqueNonOwnerMemberCount = (space: any): number => {
    const ownerIds = getOwnerIds(space);
    const list = Array.isArray(space?.members) ? space.members.filter(Boolean) : [];
    const unique = new Set<string>();
    for (const m of list) {
      const id = getId(m);
      if (!id || ownerIds.has(id)) continue;
      unique.add(id);
    }
    return unique.size;
  };

  // Loading state — only block the UI if we have no cached spaces yet
  if (!USE_MOCK && loading && !refreshing && (!Array.isArray(spaces) || spaces.length === 0)) {
    return (
<<<<<<< HEAD
      <View style={[styles.container, { backgroundColor: colors.background }]}> 
=======
      <View style={[styles.container, { backgroundColor: colors.background }]}>
        <View style={[styles.header, { backgroundColor: colors.card, borderBottomColor: colors.border }]}>
          <TouchableOpacity
            style={styles.backButton}
            onPress={() => router.back()}
          >
            <FontAwesome name="arrow-left" size={24} color={colors.primary} />
          </TouchableOpacity>
          <Text style={[TextStyles.heading.h2, { color: colors.foreground }]} >
            Workspace
          </Text>
          <View style={styles.headerSpacer} />
        </View>
>>>>>>> 5a28d912
        <View style={styles.loadingContainer}>
          <Text style={[TextStyles.body.medium, { color: colors.foreground }]}>Loading workspace...</Text>
        </View>
      </View>
    );
  }

  // Grid sizing for 3 columns in Spaces preview
  const [previewGridW, setPreviewGridW] = useState(0);
  const PREVIEW_COLS = 3;
  const PREVIEW_GAP = 12;
  const previewTile = previewGridW > 0
    ? Math.floor((previewGridW - PREVIEW_GAP * (PREVIEW_COLS - 1)) / PREVIEW_COLS)
    : undefined;

  const { width } = useWindowDimensions();
  const isWide = width >= 768;
  const [membersSidebarOpen, setMembersSidebarOpen] = useState(false);

  return (
    <View style={[styles.container, { backgroundColor: colors.background }]}>
<<<<<<< HEAD
      {/* Inline banner alert */}
      <View style={{ paddingHorizontal: 16, paddingTop: 12 }}>
        <MobileAlert
          variant={alertVariant}
          title={alertTitle}
          description={alertDescription}
          visible={alertVisible}
          onClose={() => setAlertVisible(false)}
        />
=======
      {/* Header with Back Button */}
      <View style={[styles.header, { backgroundColor: colors.card, borderBottomColor: colors.border }]}>
        <TouchableOpacity
          style={styles.backButton}
          onPress={() => router.back()}
        >
          <FontAwesome name="arrow-left" size={24} color={colors.primary} />
        </TouchableOpacity>
        <Text style={[TextStyles.heading.h2, { color: colors.foreground }]}>
          Workspace
        </Text>
        <View style={styles.headerSpacer} />
>>>>>>> 5a28d912
      </View>

      <ScrollView
        style={styles.content}
        refreshControl={<RefreshControl refreshing={refreshing} onRefresh={onRefresh} />}
      >
        {/* Error */}
        {!USE_MOCK && error && (
          <Card style={[styles.errorCard, { backgroundColor: colors.destructive }]}>
            <Text style={[TextStyles.body.medium, { color: colors['destructive-foreground'] }]}>Failed to load workspace data. Pull to refresh.</Text>
          </Card>
        )}

        {/* Spaces toolbar: Search + Create */}
        <Card style={styles.sectionCard}>
          <View style={{ flexDirection: 'row', alignItems: 'center', gap: 8 }}>
            <TextInput
              value={spaceSearch}
              onChangeText={setSpaceSearch}
              placeholder="Search spaces..."
              placeholderTextColor={colors['muted-foreground']}
              style={[styles.input, { flex: 1, color: colors.foreground, borderColor: colors.border, backgroundColor: colors.card }]}
            />
            <TouchableOpacity onPress={() => setShowCreateSpace(true)} style={[styles.secondaryBtn, { backgroundColor: colors.secondary }]}>
              <Text style={{ color: colors['secondary-foreground'] }}>Create Space</Text>
            </TouchableOpacity>
            {!isWide && (
              <TouchableOpacity onPress={() => setMembersSidebarOpen(true)} style={[styles.primaryBtn, { backgroundColor: colors.primary }]}>
                <Text style={{ color: colors['primary-foreground'] }}>Members</Text>
              </TouchableOpacity>
            )}
          </View>
        </Card>

        {/* Show selector ONLY if no selected id and no current workspace, and multiple workspaces exist */}
        {!USE_MOCK && !workspaceId && Array.isArray(wsList) && wsList.length > 1 && (
          <Card style={styles.sectionCard}>
            <Text style={[TextStyles.heading.h2, { color: colors.foreground, marginBottom: 12 }]}>Select a Workspace</Text>
            <View style={styles.workspaceList}>
              {(wsList || []).map((ws: any) => (
                <TouchableOpacity key={ws._id || ws.id} style={[styles.workspaceItem, { backgroundColor: colors.card }]} onPress={() => handleSelectWorkspace(ws)}>
                  <FontAwesome name="folder" size={22} color={colors.primary} />
                  <View style={styles.workspaceInfo}>
                    <Text style={[TextStyles.body.medium, { color: colors.foreground }]}>{ws.name}</Text>
                    <Text style={[TextStyles.caption.small, { color: colors['muted-foreground'] }]}>
                      {(ws.members?.length || 0)} members • {(ws.spaces?.length || 0)} spaces
                    </Text>
                  </View>
                  <FontAwesome name="chevron-right" size={16} color={colors['muted-foreground']} />
                </TouchableOpacity>
              ))}
            </View>
          </Card>
        )}

        {/* Overview + Actions only when workspace details are loaded */}
        {workspaceId && effectiveWorkspace && (
          <>
            <View style={styles.statsContainer}>
              <Card style={[styles.statCard, { backgroundColor: colors.card }]}>
                <Text style={[TextStyles.heading.h3, { color: colors.primary }]}>{membersCount}</Text>
                <Text style={[TextStyles.body.small, { color: colors['muted-foreground'] }]}>Members</Text>
              </Card>
              <Card style={[styles.statCard, { backgroundColor: colors.card }]}>
                <Text style={[TextStyles.heading.h3, { color: colors.accent }]}>{effectiveSpaces.length}</Text>
                <Text style={[TextStyles.body.small, { color: colors['muted-foreground'] }]}>Active Spaces</Text>
              </Card>
            </View>

            <Card style={styles.sectionCard}>
              <Text style={[TextStyles.heading.h2, { color: colors.foreground, marginBottom: 16 }]}>Workspace Actions</Text>
              <View style={styles.actionsContainer}>
                <TouchableOpacity style={[styles.actionButton, { backgroundColor: colors.primary }]} onPress={goToReports}>
                  <FontAwesome name="line-chart" size={16} color={colors['primary-foreground']} />
                  <Text style={[TextStyles.body.small, { color: colors['primary-foreground'] }]}>Reports</Text>
                </TouchableOpacity>
                <TouchableOpacity style={[styles.actionButton, { backgroundColor: colors.secondary }]} onPress={goToWorkspaceSettings}>
                  <FontAwesome name="cog" size={16} color={colors['secondary-foreground']} />
                  <Text style={[TextStyles.body.small, { color: colors['secondary-foreground'] }]}>Settings</Text>
                </TouchableOpacity>
              </View>
            </Card>
          </>
        )}
        {/* Spaces Preview: show only first 4, with View more */}
        {!!(effectiveSpaces && effectiveSpaces.length) && (
          <Card style={styles.sectionCard}>
            <Text style={[TextStyles.heading.h2, { color: colors.foreground, marginBottom: 16 }]}>Spaces</Text>
<<<<<<< HEAD
            <View
              style={[styles.spaceList, { flexDirection: 'row', flexWrap: 'wrap', gap: PREVIEW_GAP, backgroundColor: colors.background }]}
              onLayout={(e) => setPreviewGridW(e.nativeEvent.layout.width)}
            >
              {filteredSpaces.slice(0, 3).map((space: any) => (
                <SpaceCard
                  key={space._id || space.id}
                  name={space.name}
                  description={space.description}
                  membersCount={membersCount}
                  icon={space.icon || '📂'}
                  isArchived={!!space.isArchived}
                  createdAt={space.createdAt || space.created_at || space.createdOn || space.created || space.createdDate}
                  tileSize={previewTile}
                  onPress={() => handleOpenSpace(space)}
                  onToggleArchive={() => handleArchiveSpace(space._id || space.id, space.name, space.isArchived)}
                />
=======
            <View style={styles.spaceList}>
              {filteredSpaces.slice(0, 4).map((space: any) => (
                <TouchableOpacity key={space._id || space.id} style={[styles.spaceItem, { backgroundColor: colors.card }]} onPress={() => handleOpenSpace(space)}>
                  <View style={styles.spaceHeader}>
                    <Text style={[TextStyles.body.medium, { color: colors.foreground }]} numberOfLines={1}>{space.name}</Text>
                    <View style={styles.spaceActions}>
                      <TouchableOpacity 
                        onPress={(e) => {
                          e.stopPropagation();
                          handleArchiveSpace(space._id || space.id, space.name, space.isArchived);
                        }}
                        style={styles.archiveButton}
                      >
                        <FontAwesome 
                          name={space.isArchived ? 'undo' : 'archive'} 
                          size={14} 
                          color={space.isArchived ? colors.success : colors.warning} 
                        />
                      </TouchableOpacity>
                      <FontAwesome name="chevron-right" size={14} color={colors['muted-foreground']} />
                    </View>
                  </View>
                  {space.description ? (
                    <Text style={[TextStyles.caption.small, { color: colors['muted-foreground'], marginTop: 6 }]} numberOfLines={2}>
                      {space.description}
                    </Text>
                  ) : null}
                  <View style={styles.spaceStats}>
                    <Text style={[TextStyles.caption.small, { color: colors['muted-foreground'] }]}> {(space.members?.length || 0)} members</Text>
                    <Text style={[TextStyles.caption.small, { color: colors['muted-foreground'] }]}>•</Text>
                    <Text style={[TextStyles.caption.small, { color: colors['muted-foreground'] }]}> {(space.stats?.totalBoards || 0)} boards</Text>
                  </View>
                  
                  {/* Archive countdown for archived spaces */}
                  {space.isArchived && space.archiveExpiresAt && (
                    <View style={styles.archiveCountdown}>
                      <View style={[
                        styles.countdownBadge,
                        { 
                          backgroundColor: getArchiveCountdownStyle(space.archiveExpiresAt).backgroundColor,
                          borderColor: getArchiveCountdownStyle(space.archiveExpiresAt).borderColor,
                          borderWidth: 1
                        }
                      ]}>
                        <FontAwesome 
                          name="clock-o" 
                          size={10} 
                          color={getArchiveCountdownStyle(space.archiveExpiresAt).color} 
                        />
                        <Text style={[
                          TextStyles.caption.small, 
                          { color: getArchiveCountdownStyle(space.archiveExpiresAt).color }
                        ]}>
                          {getArchiveStatusMessage(space.archiveExpiresAt)}
                        </Text>
                      </View>
                    </View>
                  )}
                </TouchableOpacity>
>>>>>>> 5a28d912
              ))}
              {effectiveSpaces.length > 4 && (
                <TouchableOpacity
                  style={{ paddingVertical: 8, alignItems: 'center' }}
                  onPress={() => router.push({ pathname: '/workspace/spaces', params: { workspaceId } })}
                >
                  <Text style={[TextStyles.body.small, { color: colors.primary }]}>View more spaces →</Text>
                </TouchableOpacity>
              )}
            </View>
          </Card>
        )}
      </ScrollView>

      {/* Create Space Modal */}
      <CreateSpaceModal
        visible={!!workspaceId && showCreateSpace}
        onClose={() => setShowCreateSpace(false)}
        onSubmit={handleSubmitCreate}
        submitting={creatingSpace}
      />

      {/* Confirm remove member */}
      <ConfirmationDialog
        visible={confirmVisible}
        title="Remove member?"
        message={
          memberToRemove
            ? `Are you sure you want to remove ${memberToRemove?.user?.name || memberToRemove?.name || 'this member'} from the workspace?`
            : 'Are you sure you want to remove this member from the workspace?'
        }
        confirmText="Remove"
        cancelText="Cancel"
        onConfirm={async () => {
          const target = memberToRemove;
          setConfirmVisible(false);
          setMemberToRemove(null);
          if (target) {
            await handleRemoveMember(target);
          }
        }}
        onCancel={() => {
          setConfirmVisible(false);
          setMemberToRemove(null);
        }}
        variant="danger"
      />

      {isWide && (
        <View style={{ width: 320, padding: 16 }}>
          {/* Sidebar: Invite */}
          {workspaceId && effectiveWorkspace && (
            <Card style={styles.sectionCard}>
              <Text style={[TextStyles.heading.h2, { color: colors.foreground, marginBottom: 12 }]}>Invite Members</Text>
              <View style={{ gap: 8 }}>
                <TextInput
                  value={inviteEmail}
                  onChangeText={setInviteEmail}
                  placeholder="email@example.com"
                  placeholderTextColor={colors['muted-foreground']}
                  autoCapitalize="none"
                  autoCorrect={false}
                  textContentType="emailAddress"
                  keyboardType="email-address"
                  style={[styles.input, { color: colors.foreground, borderColor: colors.border, backgroundColor: colors.card }]}
                />
                <View style={{ flexDirection: 'row', gap: 8 }}>
                  <TouchableOpacity onPress={() => setInviteRole(inviteRole === 'member' ? 'admin' : 'member')} style={[styles.pill, { backgroundColor: colors.card, borderColor: colors.border }]}>
                    <Text style={[TextStyles.caption.small, { color: colors.foreground }]}>{inviteRole}</Text>
                  </TouchableOpacity>
                  <TouchableOpacity onPress={handleInvite} style={[styles.primaryBtn, { backgroundColor: colors.primary }]}> 
                    <Text style={{ color: colors['primary-foreground'] }}>Invite</Text>
                  </TouchableOpacity>
                </View>
              </View>
            </Card>
          )}
          {/* Sidebar: Members */}
          {workspaceId && (
            <Card style={styles.sectionCard}>
              <Text style={[TextStyles.heading.h2, { color: colors.foreground, marginBottom: 12 }]}>Members ({members?.length || 0})</Text>
              {membersLoading ? (
                <Text style={[TextStyles.body.medium, { color: colors['muted-foreground'] }]}>Loading members...</Text>
              ) : membersError ? (
                <Text style={[TextStyles.body.medium, { color: colors.destructive }]}>{membersError}</Text>
              ) : (Array.isArray(members) && members.length > 0 ? (
                <View style={{ gap: 8 }}>
                  {members.map((m: any) => {
                    const displayName = m?.user?.name || m?.name || m?.user?.email || m?.email || 'Member';
                    const email = m?.user?.email || m?.email || '';
                    const avatarUrl = m?.avatar || m?.profile?.avatar || m?.user?.avatar;
                    const letter = String(displayName).charAt(0).toUpperCase();
                    return (
                      <View key={m._id || m.id || m.email} style={[styles.memberItem, { backgroundColor: colors.card, borderColor: colors.border }]}>
                        {avatarUrl ? (
                          <Image source={{ uri: avatarUrl }} style={styles.memberAvatar} />
                        ) : (
                          <View style={[styles.memberAvatar, styles.memberAvatarPlaceholder, { backgroundColor: colors.muted }]}>
                            <Text style={[TextStyles.caption.small, { color: colors['muted-foreground'] }]}>{letter}</Text>
                          </View>
                        )}
                        <View style={{ flex: 1 }}>
                          <Text style={[TextStyles.body.medium, { color: colors.foreground }]} numberOfLines={1}>{displayName}</Text>
                          {!!email && (
                            <Text style={[TextStyles.caption.small, { color: colors['muted-foreground'] }]} numberOfLines={1}>{email}</Text>
                          )}
                          <View style={styles.memberMetaRow}>
                            <Text style={[TextStyles.caption.small, { color: colors['muted-foreground'] }]}>{m.role || 'member'}</Text>
                            <Text style={[TextStyles.caption.small, { color: colors['muted-foreground'] }]}>•</Text>
                            <Text style={[TextStyles.caption.small, { color: colors['muted-foreground'] }]}>{m.status || 'active'}</Text>
                          </View>
                        </View>
                        {m.role !== 'owner' && (
                          <TouchableOpacity
                            onPress={() => { setMemberToRemove(m); setConfirmVisible(true); }}
                            disabled={!!membersLoading}
                            style={[styles.destructiveBtn, { backgroundColor: colors.destructive }, membersLoading ? { opacity: 0.6 } : null]}
                          >
                            <Text style={{ color: colors['destructive-foreground'] }}>
                              {membersLoading ? 'Removing…' : 'Remove'}
                            </Text>
                          </TouchableOpacity>
                        )}
                      </View>
                    );
                  })}
                </View>
              ) : (
                <Text style={[TextStyles.body.medium, { color: colors['muted-foreground'] }]}>No members yet.</Text>
              ))}
            </Card>
          )}
        </View>
      )}
      {/* Sidebar modal on phones */}
      {!isWide && (
        <Modal animationType="slide" transparent visible={membersSidebarOpen} onRequestClose={() => setMembersSidebarOpen(false)}>
          <Pressable style={styles.modalBackdrop} onPress={() => setMembersSidebarOpen(false)} />
          <View style={[styles.modalPanel, { backgroundColor: colors.background, borderLeftColor: colors.border }]}> 
            {/* Invite */}
            {workspaceId && effectiveWorkspace && (
              <Card style={styles.sectionCard}>
                <Text style={[TextStyles.heading.h2, { color: colors.foreground, marginBottom: 12 }]}>Invite Members</Text>
                <View style={{ gap: 8 }}>
                  <TextInput
                    value={inviteEmail}
                    onChangeText={setInviteEmail}
                    placeholder="email@example.com"
                    placeholderTextColor={colors['muted-foreground']}
                    autoCapitalize="none"
                    autoCorrect={false}
                    textContentType="emailAddress"
                    keyboardType="email-address"
                    style={[styles.input, { color: colors.foreground, borderColor: colors.border, backgroundColor: colors.card }]}
                  />
                  <View style={{ flexDirection: 'row', gap: 8 }}>
                    <TouchableOpacity onPress={() => setInviteRole(inviteRole === 'member' ? 'admin' : 'member')} style={[styles.pill, { backgroundColor: colors.card, borderColor: colors.border }]}>
                      <Text style={[TextStyles.caption.small, { color: colors.foreground }]}>{inviteRole}</Text>
                    </TouchableOpacity>
                    <TouchableOpacity onPress={handleInvite} style={[styles.primaryBtn, { backgroundColor: colors.primary }]}> 
                      <Text style={{ color: colors['primary-foreground'] }}>Invite</Text>
                    </TouchableOpacity>
                  </View>
                </View>
              </Card>
            )}
            {/* Members */}
            {workspaceId && (
              <Card style={styles.sectionCard}>
                <Text style={[TextStyles.heading.h2, { color: colors.foreground, marginBottom: 12 }]}>Members ({members?.length || 0})</Text>
                {membersLoading ? (
                  <Text style={[TextStyles.body.medium, { color: colors['muted-foreground'] }]}>Loading members...</Text>
                ) : membersError ? (
                  <Text style={[TextStyles.body.medium, { color: colors.destructive }]}>{membersError}</Text>
                ) : (Array.isArray(members) && members.length > 0 ? (
                  <View style={{ gap: 8 }}>
                    {members.map((m: any) => {
                      const displayName = m?.user?.name || m?.name || m?.user?.email || m?.email || 'Member';
                      const email = m?.user?.email || m?.email || '';
                      const avatarUrl = m?.avatar || m?.profile?.avatar || m?.user?.avatar;
                      const letter = String(displayName).charAt(0).toUpperCase();
                      return (
                        <View key={m._id || m.id || m.email} style={[styles.memberItem, { backgroundColor: colors.card, borderColor: colors.border }]}>
                          {avatarUrl ? (
                            <Image source={{ uri: avatarUrl }} style={styles.memberAvatar} />
                          ) : (
                            <View style={[styles.memberAvatar, styles.memberAvatarPlaceholder, { backgroundColor: colors.muted }]}> 
                              <Text style={[TextStyles.caption.small, { color: colors['muted-foreground'] }]}>{letter}</Text>
                            </View>
                          )}
                          <View style={{ flex: 1 }}>
                            <Text style={[TextStyles.body.medium, { color: colors.foreground }]} numberOfLines={1}>{displayName}</Text>
                            {!!email && (
                              <Text style={[TextStyles.caption.small, { color: colors['muted-foreground'] }]} numberOfLines={1}>{email}</Text>
                            )}
                            <View style={styles.memberMetaRow}>
                              <Text style={[TextStyles.caption.small, { color: colors['muted-foreground'] }]}>{m.role || 'member'}</Text>
                              <Text style={[TextStyles.caption.small, { color: colors['muted-foreground'] }]}>•</Text>
                              <Text style={[TextStyles.caption.small, { color: colors['muted-foreground'] }]}>{m.status || 'active'}</Text>
                            </View>
                          </View>
                          {m.role !== 'owner' && (
                            <TouchableOpacity
                              onPress={() => { setMemberToRemove(m); setConfirmVisible(true); }}
                              disabled={!!membersLoading}
                              style={[styles.destructiveBtn, { backgroundColor: colors.destructive }, membersLoading ? { opacity: 0.6 } : null]}
                            >
                              <Text style={{ color: colors['destructive-foreground'] }}>
                                {membersLoading ? 'Removing…' : 'Remove'}
                              </Text>
                            </TouchableOpacity>
                          )}
                        </View>
                      );
                    })}
                  </View>
                ) : (
                  <Text style={[TextStyles.body.medium, { color: colors['muted-foreground'] }]}>No members yet.</Text>
                ))}
              </Card>
            )}
          </View>
        </Modal>
      )}
    </View>
  );
}

const styles = StyleSheet.create({
  container: { flex: 1 },
<<<<<<< HEAD
=======
  header: {
    flexDirection: 'row',
    alignItems: 'center',
    padding: 16,
    borderBottomWidth: 1,
  },
  headerSpacer: { width: 40 },
  backButton: {
    padding: 8,
    marginRight: 8,
  },
>>>>>>> 5a28d912
  loadingContainer: { flex: 1, justifyContent: 'center', alignItems: 'center' },
  content: { flex: 1, padding: 16 },
  errorCard: { padding: 16, marginBottom: 16, borderRadius: 12 },
  sectionCard: { padding: 20, marginBottom: 20 },
  statsContainer: { flexDirection: 'row', justifyContent: 'space-between', marginBottom: 20 },
  statCard: { flex: 1, padding: 16, marginHorizontal: 4, alignItems: 'center', borderRadius: 12 },
  workspaceList: { gap: 12 },
  workspaceItem: { flexDirection: 'row', alignItems: 'center', padding: 16, borderRadius: 12 },
  workspaceInfo: { flex: 1, marginLeft: 12 },
  emptyBox: { alignItems: 'center', justifyContent: 'center', padding: 24, borderRadius: 12 },
  spaceList: { gap: 12 },
  spaceItem: { padding: 16, borderRadius: 12 },
  spaceHeader: { flexDirection: 'row', alignItems: 'center', justifyContent: 'space-between' },
  spaceActions: { flexDirection: 'row', alignItems: 'center', gap: 8 },
  archiveButton: { padding: 4 },
  spaceStats: { flexDirection: 'row', gap: 8, marginTop: 8 },
  archiveCountdown: {
    marginTop: 6,
  },
  countdownBadge: {
    flexDirection: 'row',
    alignItems: 'center',
    gap: 4,
    paddingHorizontal: 6,
    paddingVertical: 3,
    borderRadius: 4,
    alignSelf: 'flex-start',
  },
  actionsContainer: { flexDirection: 'row', gap: 12 },
  actionButton: { flex: 1, flexDirection: 'row', alignItems: 'center', justifyContent: 'center', padding: 16, borderRadius: 12, gap: 8 },
  input: { borderWidth: 1, borderRadius: 10, paddingHorizontal: 12, paddingVertical: 10 },
  pill: { paddingHorizontal: 12, paddingVertical: 10, borderRadius: 999, borderWidth: 1 },
  primaryBtn: { paddingHorizontal: 16, paddingVertical: 12, borderRadius: 10 },
  secondaryBtn: { paddingHorizontal: 16, paddingVertical: 12, borderRadius: 10 },
  memberItem: { flexDirection: 'row', alignItems: 'center', gap: 12, padding: 12, borderRadius: 10, borderWidth: 1 },
  memberMetaRow: { flexDirection: 'row', gap: 6, marginTop: 4 },
  destructiveBtn: { paddingHorizontal: 12, paddingVertical: 8, borderRadius: 8 },
  memberAvatar: { width: 36, height: 36, borderRadius: 18 },
  memberAvatarPlaceholder: { alignItems: 'center', justifyContent: 'center' },
  modalBackdrop: { position: 'absolute', top: 0, left: 0, right: 0, bottom: 0, backgroundColor: '#00000088' },
  modalPanel: { position: 'absolute', top: 0, right: 0, bottom: 0, width: 320, borderLeftWidth: StyleSheet.hairlineWidth, padding: 16 },
});<|MERGE_RESOLUTION|>--- conflicted
+++ resolved
@@ -13,13 +13,10 @@
 import { archiveSpace, unarchiveSpace } from '@/store/slices/spaceSlice';
 import { SpaceService } from '@/services/spaceService';
 import CreateSpaceModal from '@/components/common/CreateSpaceModal';
-<<<<<<< HEAD
 import MobileAlert from '@/components/common/Alert';
 import ConfirmationDialog from '@/components/common/ConfirmationDialog';
 import SpaceCard from '@/components/common/SpaceCard';
-=======
-import { formatArchiveCountdown, getArchiveCountdownStyle, getArchiveStatusMessage } from '@/utils/archiveTimeUtils';
->>>>>>> 5a28d912
+
 
 // Toggle this to quickly demo with mock data
 const USE_MOCK = false;
@@ -276,9 +273,7 @@
   // Loading state — only block the UI if we have no cached spaces yet
   if (!USE_MOCK && loading && !refreshing && (!Array.isArray(spaces) || spaces.length === 0)) {
     return (
-<<<<<<< HEAD
-      <View style={[styles.container, { backgroundColor: colors.background }]}> 
-=======
+
       <View style={[styles.container, { backgroundColor: colors.background }]}>
         <View style={[styles.header, { backgroundColor: colors.card, borderBottomColor: colors.border }]}>
           <TouchableOpacity
@@ -292,7 +287,6 @@
           </Text>
           <View style={styles.headerSpacer} />
         </View>
->>>>>>> 5a28d912
         <View style={styles.loadingContainer}>
           <Text style={[TextStyles.body.medium, { color: colors.foreground }]}>Loading workspace...</Text>
         </View>
@@ -314,7 +308,7 @@
 
   return (
     <View style={[styles.container, { backgroundColor: colors.background }]}>
-<<<<<<< HEAD
+
       {/* Inline banner alert */}
       <View style={{ paddingHorizontal: 16, paddingTop: 12 }}>
         <MobileAlert
@@ -324,20 +318,7 @@
           visible={alertVisible}
           onClose={() => setAlertVisible(false)}
         />
-=======
-      {/* Header with Back Button */}
-      <View style={[styles.header, { backgroundColor: colors.card, borderBottomColor: colors.border }]}>
-        <TouchableOpacity
-          style={styles.backButton}
-          onPress={() => router.back()}
-        >
-          <FontAwesome name="arrow-left" size={24} color={colors.primary} />
-        </TouchableOpacity>
-        <Text style={[TextStyles.heading.h2, { color: colors.foreground }]}>
-          Workspace
-        </Text>
-        <View style={styles.headerSpacer} />
->>>>>>> 5a28d912
+
       </View>
 
       <ScrollView
@@ -426,7 +407,6 @@
         {!!(effectiveSpaces && effectiveSpaces.length) && (
           <Card style={styles.sectionCard}>
             <Text style={[TextStyles.heading.h2, { color: colors.foreground, marginBottom: 16 }]}>Spaces</Text>
-<<<<<<< HEAD
             <View
               style={[styles.spaceList, { flexDirection: 'row', flexWrap: 'wrap', gap: PREVIEW_GAP, backgroundColor: colors.background }]}
               onLayout={(e) => setPreviewGridW(e.nativeEvent.layout.width)}
@@ -444,67 +424,7 @@
                   onPress={() => handleOpenSpace(space)}
                   onToggleArchive={() => handleArchiveSpace(space._id || space.id, space.name, space.isArchived)}
                 />
-=======
-            <View style={styles.spaceList}>
-              {filteredSpaces.slice(0, 4).map((space: any) => (
-                <TouchableOpacity key={space._id || space.id} style={[styles.spaceItem, { backgroundColor: colors.card }]} onPress={() => handleOpenSpace(space)}>
-                  <View style={styles.spaceHeader}>
-                    <Text style={[TextStyles.body.medium, { color: colors.foreground }]} numberOfLines={1}>{space.name}</Text>
-                    <View style={styles.spaceActions}>
-                      <TouchableOpacity 
-                        onPress={(e) => {
-                          e.stopPropagation();
-                          handleArchiveSpace(space._id || space.id, space.name, space.isArchived);
-                        }}
-                        style={styles.archiveButton}
-                      >
-                        <FontAwesome 
-                          name={space.isArchived ? 'undo' : 'archive'} 
-                          size={14} 
-                          color={space.isArchived ? colors.success : colors.warning} 
-                        />
-                      </TouchableOpacity>
-                      <FontAwesome name="chevron-right" size={14} color={colors['muted-foreground']} />
-                    </View>
-                  </View>
-                  {space.description ? (
-                    <Text style={[TextStyles.caption.small, { color: colors['muted-foreground'], marginTop: 6 }]} numberOfLines={2}>
-                      {space.description}
-                    </Text>
-                  ) : null}
-                  <View style={styles.spaceStats}>
-                    <Text style={[TextStyles.caption.small, { color: colors['muted-foreground'] }]}> {(space.members?.length || 0)} members</Text>
-                    <Text style={[TextStyles.caption.small, { color: colors['muted-foreground'] }]}>•</Text>
-                    <Text style={[TextStyles.caption.small, { color: colors['muted-foreground'] }]}> {(space.stats?.totalBoards || 0)} boards</Text>
-                  </View>
-                  
-                  {/* Archive countdown for archived spaces */}
-                  {space.isArchived && space.archiveExpiresAt && (
-                    <View style={styles.archiveCountdown}>
-                      <View style={[
-                        styles.countdownBadge,
-                        { 
-                          backgroundColor: getArchiveCountdownStyle(space.archiveExpiresAt).backgroundColor,
-                          borderColor: getArchiveCountdownStyle(space.archiveExpiresAt).borderColor,
-                          borderWidth: 1
-                        }
-                      ]}>
-                        <FontAwesome 
-                          name="clock-o" 
-                          size={10} 
-                          color={getArchiveCountdownStyle(space.archiveExpiresAt).color} 
-                        />
-                        <Text style={[
-                          TextStyles.caption.small, 
-                          { color: getArchiveCountdownStyle(space.archiveExpiresAt).color }
-                        ]}>
-                          {getArchiveStatusMessage(space.archiveExpiresAt)}
-                        </Text>
-                      </View>
-                    </View>
-                  )}
-                </TouchableOpacity>
->>>>>>> 5a28d912
+
               ))}
               {effectiveSpaces.length > 4 && (
                 <TouchableOpacity
@@ -735,20 +655,6 @@
 
 const styles = StyleSheet.create({
   container: { flex: 1 },
-<<<<<<< HEAD
-=======
-  header: {
-    flexDirection: 'row',
-    alignItems: 'center',
-    padding: 16,
-    borderBottomWidth: 1,
-  },
-  headerSpacer: { width: 40 },
-  backButton: {
-    padding: 8,
-    marginRight: 8,
-  },
->>>>>>> 5a28d912
   loadingContainer: { flex: 1, justifyContent: 'center', alignItems: 'center' },
   content: { flex: 1, padding: 16 },
   errorCard: { padding: 16, marginBottom: 16, borderRadius: 12 },
