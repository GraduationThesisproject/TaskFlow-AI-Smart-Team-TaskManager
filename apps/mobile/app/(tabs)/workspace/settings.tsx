--- conflicted
+++ resolved
@@ -1,5 +1,5 @@
 import React, { useState, useMemo, useEffect } from 'react';
-import { StyleSheet, ScrollView, TextInput, TouchableOpacity, Alert, Switch } from 'react-native';
+import { StyleSheet, ScrollView, TextInput, TouchableOpacity, Alert, Switch , Modal } from 'react-native';
 import FontAwesome from '@expo/vector-icons/FontAwesome';
 import { useRouter } from 'expo-router';
 
@@ -220,10 +220,9 @@
           </>
         )}
       </ScrollView>
-<<<<<<< HEAD
 
       {/* GitHub Connection Modal */}
-      <Modal
+      {/* <Modal
         visible={showGithubModal}
         animationType="none"
         transparent
@@ -265,9 +264,7 @@
             </View>
           </View>
         </View>
-      </Modal>
-=======
->>>>>>> e8ed72ef
+      </Modal> */}
     </View>
   );
 }
