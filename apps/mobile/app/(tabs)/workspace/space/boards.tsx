--- conflicted
+++ resolved
@@ -6,17 +6,12 @@
 import BoardCard from '@/components/common/BoardCard';
 import { useThemeColors } from '@/components/ThemeProvider';
 import { TextStyles } from '@/constants/Fonts';
-<<<<<<< HEAD
 import { useAppDispatch, useAppSelector } from '@/store';
-import SpaceHeader from '@/components/space/SpaceHeader';
-import SpaceRightSidebar from '@/components/space/SpaceRightSidebar';
-import { BoardService } from '@/services/boardService';
-=======
+import { TextStyles } from '@/constants/Fonts';
 import FontAwesome from '@expo/vector-icons/FontAwesome';
 import { useBoards } from '@/hooks/useBoards';
 import { fetchMembers } from '@/store/slices/workspaceSlice';
 import { archiveBoard, unarchiveBoard } from '@/store/slices/boardSlice';
->>>>>>> 6ca9368a
 import { SpaceService } from '@/services/spaceService';
 import { setSelectedSpace } from '@/store/slices/workspaceSlice';
 
@@ -153,20 +148,62 @@
     }
   };
 
-  const goMembers = () => {
-    // On phones, open the sidebar as a drawer; on wide screens it's already visible
-    if (!isWide) setSidebarOpen(true);
-  };
-  const goSettings = () => router.push('/workspace/space/settings');
-  const goWorkspace = () => router.push('/(tabs)/workspace');
-  const onAddMembersToBoard = (ids: string[]) => {
-    // TODO: integrate with API to add members to current board or space
-    Alert.alert('Add to board', `Selected member IDs: ${ids.join(', ')}`);
-  };
-
-<<<<<<< HEAD
-  if (!space) {
-=======
+  const handleAddMemberToSpace = useCallback(async (userId: string, memberObj?: any) => {
+    if (!selectedSpace?._id) return;
+    // Prevent adding the same member twice (extra safety on top of filtering)
+    const alreadyInSpace = (uniqueSpaceMembers || []).some((m: any) => {
+      const mid = m?.user?._id || m?.user?.id || m?.user || m?._id || m?.id;
+      return String(mid) === String(userId);
+    });
+    if (alreadyInSpace) {
+      Alert.alert('Already a member', 'This user is already a member of the space.');
+      return;
+    }
+    try {
+      setAddingUserId(userId);
+      await SpaceService.addSpaceMember(selectedSpace._id, userId, selectedRole);
+      Alert.alert('Member Added', 'User has been added to this space.');
+      // Optimistically update local members list for immediate UI feedback
+      if (memberObj) {
+        const name = memberObj?.user?.name || memberObj?.name || memberObj?.user?.email || memberObj?.email || 'Member';
+        const email = memberObj?.user?.email || memberObj?.email;
+        setSpaceMembersLocal((prev) => [
+          ...prev,
+          { user: { _id: userId, id: userId, name, email }, role: selectedRole }
+        ]);
+      }
+      // Also refresh workspace members list (for availableMembers to shrink)
+      const wsId = selectedSpace?.workspace || currentWorkspaceId;
+      if (wsId) {
+        dispatch(fetchMembers({ id: wsId }));
+      }
+    } catch (e: any) {
+      Alert.alert('Add Member Failed', e?.message || 'Failed to add member to space');
+    } finally {
+      setAddingUserId(null);
+    }
+  }, [selectedSpace?._id, selectedRole, selectedSpace?.workspace, currentWorkspaceId, dispatch, spaceMembersLocal]);
+
+  const confirmDelete = useCallback((id: string) => {
+    Alert.alert('Delete board', 'Are you sure you want to delete this board?', [
+      { text: 'Cancel', style: 'cancel' },
+      {
+        text: 'Delete',
+        style: 'destructive',
+        onPress: async () => {
+          try {
+            await removeBoard(id);
+            if (selectedSpace?._id) {
+              await loadBoardsBySpace(selectedSpace._id);
+            }
+          } catch (e: any) {
+            Alert.alert('Delete Board Failed', e?.message || 'Failed to delete board');
+          }
+        },
+      },
+    ]);
+  }, [removeBoard, loadBoardsBySpace, selectedSpace?._id]);
+
   const handleArchiveBoard = useCallback(async (boardId: string, boardName: string, isArchived: boolean) => {
     const action = isArchived ? 'restore' : 'archive';
     const actionText = isArchived ? 'restore' : 'archive';
@@ -200,8 +237,7 @@
     );
   }, [dispatch, loadBoardsBySpace, selectedSpace?._id]);
 
-  if (!selectedSpace) {
->>>>>>> 6ca9368a
+  if (!space) {
     return (
       <View style={[styles.container, { backgroundColor: colors.background }]}>
         <View style={[styles.header, { backgroundColor: colors.card, borderBottomColor: colors.border }]}>
@@ -388,7 +424,6 @@
             style={[styles.input, { borderColor: colors.border, color: colors.foreground, backgroundColor: colors.background }]}
           />
 
-<<<<<<< HEAD
           <Text style={[TextStyles.caption.small, { color: colors['muted-foreground'], marginTop: 10 }]}>Description</Text>
           <TextInput
             value={boardDesc}
@@ -423,7 +458,21 @@
           </RNView>
         </View>
       </Modal>
-=======
+
+      {/* Content */}
+      {loading && (
+        <View style={styles.centerBox}>
+          <ActivityIndicator />
+          <Text style={[TextStyles.body.small, { marginTop: 8 }]}>Loading boards…</Text>
+        </View>
+      )}
+
+      {!loading && error && (
+        <Card style={{ padding: 12 }}>
+          <Text style={[TextStyles.body.small]}>Error: {typeof error === 'string' ? error : JSON.stringify(error)}</Text>
+        </Card>
+      )}
+
       {!loading && !error && (
         <ScrollView refreshControl={<RefreshControl refreshing={refreshing} onRefresh={onRefresh} />}>
           <View style={{ gap: 12 }}>
@@ -471,37 +520,11 @@
           </View>
         </ScrollView>
       )}
->>>>>>> 6ca9368a
     </View>
   );
 }
 
 const styles = StyleSheet.create({
-<<<<<<< HEAD
-  container: { flex: 1 },
-  header: { flexDirection: 'row', alignItems: 'center', justifyContent: 'center', padding: 16, borderBottomWidth: 1 },
-  content: { flex: 1, padding: 16 },
-  centerBox: { padding: 24, alignItems: 'center', justifyContent: 'center' },
-  errorCard: { padding: 16, margin: 16, borderRadius: 12 },
-  emptyCard: { padding: 16, borderRadius: 12 },
-  primaryBtn: { paddingHorizontal: 16, paddingVertical: 12, borderRadius: 10 },
-  boardGrid: { flexDirection: 'row', flexWrap: 'wrap', gap: 12 },
-  gridItem: { marginBottom: 12 },
-  boardItem: { padding: 16, borderRadius: 12 },
-  rowBetween: { flexDirection: 'row', alignItems: 'center', justifyContent: 'space-between' },
-  modalBackdrop: { position: 'absolute', top: 0, left: 0, right: 0, bottom: 0, backgroundColor: '#00000088' },
-  modalPanel: { position: 'absolute', top: 0, right: 0, bottom: 0, width: 320, borderLeftWidth: StyleSheet.hairlineWidth, padding: 16 },
-  createModalCard: { position: 'absolute', left: 16, right: 16, top: '20%', borderRadius: 12, borderWidth: StyleSheet.hairlineWidth, padding: 16 },
-  input: { borderWidth: 1, borderRadius: 10, paddingHorizontal: 12, paddingVertical: 10, marginTop: 6 },
-  textarea: { borderWidth: 1, borderRadius: 10, paddingHorizontal: 12, paddingVertical: 10, marginTop: 6, textAlignVertical: 'top' },
-  pill: { paddingHorizontal: 12, paddingVertical: 8, borderRadius: 999, borderWidth: 1 },
-  ghostBtn: { paddingHorizontal: 12, paddingVertical: 10, borderRadius: 10, borderWidth: 1, alignItems: 'center' },
-  previewBoard: { flexDirection: 'row', gap: 8, padding: 8, borderWidth: StyleSheet.hairlineWidth, borderRadius: 10 },
-  previewColumn: { flex: 1 },
-  previewCard: { height: 36, borderRadius: 8, borderWidth: StyleSheet.hairlineWidth, marginBottom: 6 },
-  viewMoreBtn: { paddingHorizontal: 16, paddingVertical: 10, borderRadius: 10, borderWidth: StyleSheet.hairlineWidth, marginTop: 8 },
-  backBtn: { paddingHorizontal: 12, paddingVertical: 8, borderRadius: 8, borderWidth: StyleSheet.hairlineWidth },
-=======
   container: { flex: 1, padding: 16 },
   headerRow: { flexDirection: 'row', alignItems: 'center', marginBottom: 12, gap: 10 },
   backBtn: { padding: 8, borderRadius: 999, alignItems: 'center', justifyContent: 'center' },
@@ -516,5 +539,4 @@
   memberRow: { flexDirection: 'row', alignItems: 'center', padding: 8, borderRadius: 8, borderWidth: StyleSheet.hairlineWidth },
   modalBackdrop: { flex: 1, backgroundColor: 'rgba(0,0,0,0.35)', alignItems: 'center', justifyContent: 'center', padding: 16 },
   modalCard: { width: '100%', borderRadius: 12, padding: 16, backgroundColor: '#ffffff', borderWidth: StyleSheet.hairlineWidth, borderColor: '#e5e7eb' },
->>>>>>> 6ca9368a
 });