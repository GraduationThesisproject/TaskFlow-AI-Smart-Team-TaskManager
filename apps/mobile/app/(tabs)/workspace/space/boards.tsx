import React, { useEffect, useState, useCallback, useRef, useMemo } from 'react';
import { StyleSheet, ScrollView, TouchableOpacity, RefreshControl, Alert, useWindowDimensions, View as RNView, Modal, Pressable, TextInput, Switch, ActivityIndicator, Image } from 'react-native';
import { useRouter, useLocalSearchParams } from 'expo-router';

import { View, Text, Card } from '@/components/Themed';
import BoardCard from '@/components/common/BoardCard';
import { useThemeColors } from '@/components/ThemeProvider';
import { useAppDispatch, useAppSelector } from '@/store';
import { TextStyles } from '@/constants/Fonts';
import { BoardService } from '@/services/boardService';
import { useWorkspaces } from '@/hooks/useWorkspaces';
import SpaceHeader from '@/components/space/SpaceHeader';

export default function SpaceBoardsScreen() {
  const colors = useThemeColors();
  const router = useRouter();
  const params = useLocalSearchParams<{ id?: string }>();
  const dispatch = useAppDispatch();
  const { width } = useWindowDimensions();
  const isWide = width >= 768; // show right sidebar on tablets/landscape

  const { selectedSpace, members: workspaceMembers } = useAppSelector((s: any) => s.workspace);
  const { user: authUser } = useAppSelector((s: any) => s.auth);
  const currentUserId = useMemo(() => String(authUser?.user?._id || authUser?.user?.id || ''), [authUser]);
  const space = selectedSpace;
  const { loadSpaces } = useWorkspaces({ autoFetch: false });

  // Include all members (including owner). We'll prevent adding yourself via UI guards.
  const displayMembers = useMemo(() => (
    Array.isArray(workspaceMembers) ? workspaceMembers : []
  ), [workspaceMembers]);

  // Precompute owner IDs for disable logic
  const ownerIds = useMemo(() => {
    const ids = new Set<string>();
    (Array.isArray(displayMembers) ? displayMembers : []).forEach((m: any) => {
      if (String(m?.role || '').toLowerCase() === 'owner') {
        const id = String(m?.user?._id || m?.user?.id || m?._id || m?.id || '');
        if (id) ids.add(id);
      }
    });
    return ids;
  }, [displayMembers]);

  const [refreshing, setRefreshing] = useState(false);
  const lastLoadedSpaceId = useRef<string | null>(null);
  const [boards, setBoards] = useState<any[]>([]);
  const [loading, setLoading] = useState(true);
  const [error, setError] = useState<string | null>(null);
  const [sidebarOpen, setSidebarOpen] = useState(false);
  const [selectedMemberIds, setSelectedMemberIds] = useState<string[]>([]);
  const [banner, setBanner] = useState<{ type: 'success' | 'error'; message: string } | null>(null);

  // Grid sizing for 3 columns
  const [gridWidth, setGridWidth] = useState(0);
  const COLUMNS = 3;
  const GRID_GAP = 12; // must match styles.boardGrid gap
  // Fallback estimate uses screen width minus content padding (16 * 2)
  const estimatedContainer = Math.max(0, width - 32);
  const containerW = gridWidth > 0 ? gridWidth : estimatedContainer;
  const itemWidth = containerW > 0
    ? Math.floor((containerW - GRID_GAP * (COLUMNS - 1)) / COLUMNS)
    : undefined;

  // Only show first 12 boards here; show full list in allboards screen
  const VISIBLE_MAX = 12;
  const visibleBoards = Array.isArray(boards) ? boards.slice(0, VISIBLE_MAX) : [];

  // Create Board modal state
  const [createVisible, setCreateVisible] = useState(false);
  const [creating, setCreating] = useState(false);
  const [boardName, setBoardName] = useState('');
  const [boardDesc, setBoardDesc] = useState('');
  const [isPrivate, setIsPrivate] = useState(false);
  const [boardType, setBoardType] = useState<'kanban' | 'list' | 'calendar' | 'timeline'>('kanban');

  // If navigated directly with an id param and no selectedSpace in store, fetch it.


  const loadBoards = useCallback(async (force = false) => {
    const spaceId = space?._id || space?.id;
    if (!spaceId) return;
    if (!force && lastLoadedSpaceId.current === String(spaceId)) return;
    lastLoadedSpaceId.current = String(spaceId);
    setLoading(true);
    setError(null);
    try {
      const resp = await BoardService.getBoardsBySpace(spaceId);
      const payload: any = resp;
      const list = Array.isArray(payload)
        ? payload
        : Array.isArray(payload?.data?.boards)
        ? payload.data.boards
        : Array.isArray(payload?.data)
        ? payload.data
        : Array.isArray(payload?.boards)
        ? payload.boards
        : [];
      setBoards(list || []);
      // Also refresh spaces in workspace via hook so counts stay in sync when navigating back
      const wsId = String((space as any)?.workspaceId || (space as any)?.workspace?._id || (space as any)?.workspace?.id || '').trim();
      if (wsId) {
        loadSpaces(wsId);
      }
    } catch (e: any) {
      console.warn('Failed to load boards', e);
      setError(e?.message || 'Failed to load boards');
    } finally {
      setLoading(false);
    }
  }, [space?._id, space?.id]);

  useEffect(() => {
    loadBoards(false);
  }, [loadBoards]);

  const onRefresh = async () => {
    setRefreshing(true);
    try {
      await loadBoards(true);
    } finally {
      setRefreshing(false);
    }
<<<<<<< HEAD
  }, [space?._id, loadBoards, loadSpaceMembers]);

  const openCreateBoard = useCallback(() => {
    console.log('🎯 openCreateBoard called');
    setCreateVisible(true);
  }, []);
  
  const resetCreateState = useCallback(() => {
    // Reset handled by modal component
  }, []);

  // Create Space handlers
  const openCreateSpace = useCallback(() => setCreateSpaceVisible(true), []);
  const handleCreateSpace = useCallback(async ({ name, description, visibility }: { name: string; description?: string; visibility: 'private' | 'public' }) => {
    if (!space?.workspace) return;
    
    // Check plan limits for space creation
    const { canCreateSpace } = await import('@/utils/planLimits');
    const currentSpacesCount = spaces?.length || 0;
    const canCreateMoreSpaces = canCreateSpace(user, currentSpacesCount);
    
    if (!canCreateMoreSpaces) {
      showBannerError('You\'ve reached your limit of 5 spaces per workspace. Upgrade to Premium for unlimited spaces.');
      return;
    }
    
    try {
      setCreatingSpace(true);
      const workspaceId = space.workspace;
      
      // Import SpaceService dynamically to avoid circular dependency
      const { SpaceService } = await import('@/services/spaceService');
      
      await SpaceService.createSpace({
        name,
        description,
        workspaceId,
        settings: { isPrivate: visibility === 'private' },
      });
      
      // Refresh spaces in workspace
      if (workspaceId) {
        await loadSpaces(workspaceId);
      }
      
      setCreateSpaceVisible(false);
      showBannerSuccess('Space created successfully!');
    } catch (e: any) {
      console.warn('Failed to create space', e);
      showBannerError(e?.message || 'Failed to create space');
    } finally {
      setCreatingSpace(false);
    }
  }, [space?.workspace, loadSpaces, showBannerSuccess, showBannerError]);
  const submitCreateBoard = useCallback(async ({ name, description, type, visibility }: { 
    name: string; 
    description?: string; 
    type: 'kanban' | 'list' | 'calendar' | 'timeline'; 
    visibility: 'private' | 'public' 
  }) => {
    if (!space?._id) return;
    
    // Check plan limits for board creation
    const { canCreateBoard } = await import('@/utils/planLimits');
    const currentBoardsCount = boards?.length || 0;
    const canCreateMoreBoards = canCreateBoard(user, currentBoardsCount);
    
    if (!canCreateMoreBoards) {
      showBannerError('You\'ve reached your limit of 10 boards per space. Upgrade to Premium for unlimited boards.');
      return;
    }
    
=======
  };

  const openCreateBoard = () => setCreateVisible(true);
  const resetCreateState = () => {
    setBoardName('');
    setBoardDesc('');
    setIsPrivate(false);
    setBoardType('kanban');
  };
  const submitCreateBoard = async () => {
    if (!space?._id && !space?.id) return;
    if (!boardName.trim()) {
      Alert.alert('Board name required', 'Please enter a name for the board.');
      return;
    }
>>>>>>> fe19fb66
    try {
      setCreating(true);
      const spaceId = space._id || space.id;
      const createResp = await BoardService.createBoard({
        name: boardName.trim(),
        description: boardDesc.trim() || undefined,
        type: boardType,
        visibility: isPrivate ? 'private' : 'public',
        spaceId,
      });
      // Try to extract the created board for an optimistic UI update
      const payload: any = createResp;
      const createdBoard = (payload && payload.data && (payload.data.board || payload.data)) || payload.board || payload;
      if (createdBoard && (createdBoard._id || createdBoard.id)) {
        setBoards((prev) => [createdBoard, ...(Array.isArray(prev) ? prev : [])]);
      }
      setCreateVisible(false);
      resetCreateState();
      // Show non-blocking success banner instead of popup
      setBanner({ type: 'success', message: 'Board created successfully' });
      // Auto-dismiss after 2.5s
      setTimeout(() => setBanner(null), 2500);
      // Force reload to ensure we bypass the lastLoadedSpaceId guard and get server truth
      await loadBoards(true);
      // Refresh spaces via hook so Workspace list immediately reflects the new count
      const wsId = String((space as any)?.workspaceId || (space as any)?.workspace?._id || (space as any)?.workspace?.id || '').trim();
      if (wsId) {
        loadSpaces(wsId);
      }
    } catch (e: any) {
      Alert.alert('Failed to create board', e?.response?.data?.message || e?.message || 'Unknown error');
    } finally {
      setCreating(false);
    }
  };

  // Simple handlers used by SpaceHeader/Sidebar
  const goMembers = () => {
    // On phones, open the sidebar as a drawer; on wide screens it's already visible
    if (!isWide) setSidebarOpen(true);
  };
  const goSettings = () => router.push('/workspace/space/settings');
  const onAddMembersToBoard = (ids: string[]) => {
    Alert.alert('Add to board', `Selected member IDs: ${ids.join(', ')}`);
  };

  const toggleMemberSelection = (id: string) => {
    setSelectedMemberIds((prev) =>
      prev.includes(id) ? prev.filter((x) => x !== id) : [...prev, id]
    );
  };

  if (!space) {
    return (
      <View style={[styles.container, { backgroundColor: colors.background }]}>
        <View style={[styles.header, { backgroundColor: colors.card, borderBottomColor: colors.border }]}>
          <Text style={[TextStyles.heading.h2, { color: colors.foreground }]}>Space</Text>
        </View>
        <View style={styles.centerBox}>
          <Text style={[TextStyles.body.medium, { color: colors['muted-foreground'] }]}>Loading space…</Text>
        </View>
      </View>
    );
  }

  // Two-column layout on wide screens
  if (isWide) {
    return (
      <RNView style={{ flex: 1, flexDirection: 'row', backgroundColor: colors.background }}>
        <View style={{ flex: 1 }}>
          <SpaceHeader
            space={{
              ...space,
              totalBoards: Array.isArray(boards) ? boards.length : (space?.totalBoards || space?.stats?.totalBoards || 0),
              stats: { ...(space?.stats || {}), totalBoards: Array.isArray(boards) ? boards.length : (space?.stats?.totalBoards || 0) },
            }}
            onCreateBoard={openCreateBoard}
            onMembers={goMembers}
            onSettings={goSettings}
            onBackToWorkspace={() => router.push('/(tabs)/workspace')}
          />
          <ScrollView
            style={styles.content}
            refreshControl={<RefreshControl refreshing={refreshing} onRefresh={onRefresh} />}
          >
            {!!error && (
              <Card style={[styles.errorCard, { backgroundColor: colors.destructive }]}> 
                <Text style={[TextStyles.body.medium, { color: colors['destructive-foreground'] }]}>{error}</Text>
              </Card>
            )}
            {loading && !refreshing ? (
              <View style={styles.centerBox}>
                <Text style={[TextStyles.body.medium, { color: colors['muted-foreground'] }]}>Loading boards…</Text>
              </View>
            ) : null}
            {!loading && (!boards || boards.length === 0) ? (
              <Card style={[styles.emptyCard, { backgroundColor: colors.card }]}> 
                <Text style={[TextStyles.body.medium, { color: colors['muted-foreground'], marginBottom: 12 }]}>No boards yet. Here is a preview of how your board will look.</Text>
                {/* Preview board UI */}
                <RNView style={[styles.previewBoard, { borderColor: colors.border, backgroundColor: colors.background }]}> 
                  {/* Columns */}
                  {['To do', 'In progress', 'Done'].map((col) => (
                    <RNView key={col} style={styles.previewColumn}> 
                      <Text style={[TextStyles.caption.small, { color: colors.foreground, marginBottom: 6 }]} numberOfLines={1}>{col}</Text>
                      {/* Cards */}
                      <RNView style={[styles.previewCard, { backgroundColor: colors.card, borderColor: colors.border }]} />
                      <RNView style={[styles.previewCard, { backgroundColor: colors.card, borderColor: colors.border }]} />
                    </RNView>
                  ))}
                </RNView>
                <TouchableOpacity onPress={openCreateBoard} style={[styles.primaryBtn, { backgroundColor: colors.primary, marginTop: 16 }]}> 
                  <Text style={{ color: colors['primary-foreground'], fontWeight: '600' }}>Create your first board</Text>
                </TouchableOpacity>
              </Card>
            ) : (
              <View
                style={styles.boardGrid}
                onLayout={(e) => setGridWidth(e.nativeEvent.layout.width)}
              >
                {visibleBoards.map((b: any) => (
                  <BoardCard
                    key={b._id || b.id}
                    board={b}
                    style={[styles.gridItem, itemWidth ? { width: itemWidth } : null]}
                  />
                ))}
              </View>
            )}
            {/* View more button */}
            {!loading && boards.length > VISIBLE_MAX && (
              <TouchableOpacity onPress={() => router.push('/(tabs)/workspace/space/allboards')} style={[styles.viewMoreBtn, { borderColor: colors.border }]}> 
                <Text style={[TextStyles.body.medium, { color: colors.primary }]}>View more</Text>
              </TouchableOpacity>
            )}
          </ScrollView>
        </View>
        <View style={{ width: 320, padding: 16 }}>
          {/* Sidebar: Add Members to Board (workspace members only; you can't add yourself) */}
          <Card style={[styles.sidebarCard, { backgroundColor: colors.card }]}>
            <Text style={[TextStyles.heading.h2, { color: colors.foreground, marginBottom: 12 }]}>Add Members to Board</Text>
            {Array.isArray(displayMembers) && displayMembers.length > 0 ? (
              <RNView style={{ gap: 8 }}>
                {displayMembers.map((m: any) => {
                  const displayName = m?.user?.name || m?.name || m?.user?.email || m?.email || 'Member';
                  const email = m?.user?.email || m?.email || '';
                  const avatarUrl = m?.avatar || m?.profile?.avatar || m?.user?.avatar;
                  const memberId = String(m?.user?._id || m?.user?.id || m?._id || m?.id);
                  const selected = selectedMemberIds.includes(memberId);
                  const isSelf = currentUserId && memberId === currentUserId;
                  const isOwner = ownerIds.has(memberId);
                  const letter = String(displayName).charAt(0).toUpperCase();
                  return (
                    <TouchableOpacity
                      key={memberId}
                      onPress={() => { if (!isSelf && !isOwner) toggleMemberSelection(memberId); }}
                      style={[
                        styles.memberItem,
                        { backgroundColor: colors.background, borderColor: colors.border },
                        (isSelf || isOwner) ? { opacity: 0.6 } : null,
                      ]}
                    >
                      {avatarUrl ? (
                        <Image source={{ uri: avatarUrl }} style={styles.memberAvatar} />
                      ) : (
                        <View style={[styles.memberAvatar, styles.memberAvatarPlaceholder, { backgroundColor: colors.muted }]}>
                          <Text style={[TextStyles.caption.small, { color: colors['muted-foreground'] }]}>{letter}</Text>
                        </View>
                      )}
                      <View style={{ flex: 1 }}>
                        <Text style={[TextStyles.body.medium, { color: colors.foreground }]} numberOfLines={1}>{displayName}</Text>
                        {!!email && (
                          <Text style={[TextStyles.caption.small, { color: colors['muted-foreground'] }]} numberOfLines={1}>{email}</Text>
                        )}
                      </View>
                      <View style={[
                        styles.checkbox,
                        { borderColor: colors.border, backgroundColor: selected ? colors.primary : 'transparent' },
                        (isSelf || isOwner) ? { backgroundColor: 'transparent' } : null,
                      ]} />
                    </TouchableOpacity>
                  );
                })}
                <TouchableOpacity
                  onPress={() => {
                    const ids = selectedMemberIds.filter((id) => (!currentUserId || id !== currentUserId) && !ownerIds.has(id));
                    onAddMembersToBoard(ids);
                    setSelectedMemberIds([]);
                  }}
                  disabled={selectedMemberIds.filter((id) => (!currentUserId || id !== currentUserId) && !ownerIds.has(id)).length === 0}
                  style={[
                    styles.primaryBtn,
                    { backgroundColor: colors.primary, opacity: selectedMemberIds.filter((id) => (!currentUserId || id !== currentUserId) && !ownerIds.has(id)).length === 0 ? 0.6 : 1 },
                  ]}
                >
                  <Text style={{ color: colors['primary-foreground'] }}>Add to Board</Text>
                </TouchableOpacity>
              </RNView>
            ) : (
              <Text style={[TextStyles.body.medium, { color: colors['muted-foreground'] }]}>No workspace members available.</Text>
            )}
          </Card>
          {/* Sidebar: Members list (read-only) */}
          <Card style={[styles.sidebarCard, { backgroundColor: colors.card, marginTop: 12 }]}>
            <Text style={[TextStyles.heading.h2, { color: colors.foreground, marginBottom: 12 }]}>Members ({Array.isArray(displayMembers) ? displayMembers.length : 0})</Text>
            {Array.isArray(displayMembers) && displayMembers.length > 0 ? (
              <RNView style={{ gap: 8 }}>
                {displayMembers.map((m: any) => {
                  const displayName = m?.user?.name || m?.name || m?.user?.email || m?.email || 'Member';
                  const email = m?.user?.email || m?.email || '';
                  const avatarUrl = m?.avatar || m?.profile?.avatar || m?.user?.avatar;
                  const letter = String(displayName).charAt(0).toUpperCase();
                  return (
                    <View key={m._id || m.id || m.email} style={[styles.memberItem, { backgroundColor: colors.background, borderColor: colors.border }]}> 
                      {avatarUrl ? (
                        <Image source={{ uri: avatarUrl }} style={styles.memberAvatar} />
                      ) : (
                        <View style={[styles.memberAvatar, styles.memberAvatarPlaceholder, { backgroundColor: colors.muted }]}> 
                          <Text style={[TextStyles.caption.small, { color: colors['muted-foreground'] }]}>{letter}</Text>
                        </View>
                      )}
                      <View style={{ flex: 1 }}>
                        <Text style={[TextStyles.body.medium, { color: colors.foreground }]} numberOfLines={1}>{displayName}</Text>
                        {!!email && (
                          <Text style={[TextStyles.caption.small, { color: colors['muted-foreground'] }]} numberOfLines={1}>{email}</Text>
                        )}
                      </View>
                    </View>
                  );
                })}
              </RNView>
            ) : (
              <Text style={[TextStyles.body.medium, { color: colors['muted-foreground'] }]}>No members yet.</Text>
            )}
          </Card>
        </View>
      </RNView>
    );
  }

  // Stacked layout on phones
  return (
    <View style={[styles.container, { backgroundColor: colors.background }]}>
      {/* In-app notification banner */}
      {banner && (
        <View
          style={[
            styles.banner,
            {
              backgroundColor: banner.type === 'success' ? colors.primary : colors.destructive,
              borderColor: banner.type === 'success' ? colors.primary : colors.destructive,
            },
          ]}
        >
          <Text style={[TextStyles.body.medium, { color: colors['primary-foreground'] }]}>{banner.message}</Text>
        </View>
      )}
      <SpaceHeader
        space={{
          ...space,
          totalBoards: Array.isArray(boards) ? boards.length : (space?.totalBoards || space?.stats?.totalBoards || 0),
          stats: { ...(space?.stats || {}), totalBoards: Array.isArray(boards) ? boards.length : (space?.stats?.totalBoards || 0) },
        }}
        onCreateBoard={openCreateBoard}
        onMembers={goMembers}
        onSettings={goSettings}
        onBackToWorkspace={() => router.push('/(tabs)/workspace')}
      />
      <ScrollView
        style={styles.content}
        refreshControl={<RefreshControl refreshing={refreshing} onRefresh={onRefresh} />}
      >
        {!!error && (
          <Card style={[styles.errorCard, { backgroundColor: colors.destructive }]}> 
            <Text style={[TextStyles.body.medium, { color: colors['destructive-foreground'] }]}>{error}</Text>
          </Card>
        )}
        {loading && !refreshing ? (
          <View style={styles.centerBox}>
            <Text style={[TextStyles.body.medium, { color: colors['muted-foreground'] }]}>Loading boards…</Text>
          </View>
        ) : null}
        {!loading && (!boards || boards.length === 0) ? (
          <Card style={[styles.emptyCard, { backgroundColor: colors.card }]}> 
            <Text style={[TextStyles.body.medium, { color: colors['muted-foreground'], marginBottom: 12 }]}>No boards yet. Here is a preview of how your board will look.</Text>
            {/* Preview board UI */}
            <RNView style={[styles.previewBoard, { borderColor: colors.border, backgroundColor: colors.background }]}> 
              {/* Columns */}
              {['To do', 'In progress', 'Done'].map((col) => (
                <RNView key={col} style={styles.previewColumn}> 
                  <Text style={[TextStyles.caption.small, { color: colors.foreground, marginBottom: 6 }]} numberOfLines={1}>{col}</Text>
                  {/* Cards */}
                  <RNView style={[styles.previewCard, { backgroundColor: colors.card, borderColor: colors.border }]} />
                  <RNView style={[styles.previewCard, { backgroundColor: colors.card, borderColor: colors.border }]} />
                </RNView>
              ))}
            </RNView>
            <TouchableOpacity onPress={openCreateBoard} style={[styles.primaryBtn, { backgroundColor: colors.primary, marginTop: 16 }]}> 
              <Text style={{ color: colors['primary-foreground'], fontWeight: '600' }}>Create your first board</Text>
            </TouchableOpacity>
          </Card>
        ) : (
          <View
            style={styles.boardGrid}
            onLayout={(e) => setGridWidth(e.nativeEvent.layout.width)}
          >
            {visibleBoards.map((b: any) => (
              <BoardCard
                key={b._id || b.id}
                board={b}
                style={[styles.gridItem, itemWidth ? { width: itemWidth } : null]}
              />
            ))}
          </View>
        )}
        {/* View more button (phone) */}
        {!loading && boards.length > VISIBLE_MAX && (
          <TouchableOpacity onPress={() => router.push('/(tabs)/workspace/space/allboards')} style={[styles.viewMoreBtn, { borderColor: colors.border, alignSelf: 'center', marginTop: 12 }]}> 
            <Text style={[TextStyles.body.medium, { color: colors.primary }]}>View more</Text>
          </TouchableOpacity>
        )}
      </ScrollView>
      {/* Sidebar Modal Drawer */}
      <Modal animationType="slide" transparent visible={sidebarOpen} onRequestClose={() => setSidebarOpen(false)}>
        <Pressable style={styles.modalBackdrop} onPress={() => setSidebarOpen(false)} />
        <View style={[styles.modalPanel, { backgroundColor: colors.background, borderLeftColor: colors.border }]}> 
          <Card style={[styles.sidebarCard, { backgroundColor: colors.card }]}>
            <Text style={[TextStyles.heading.h2, { color: colors.foreground, marginBottom: 12 }]}>Add Members to Board</Text>
            {Array.isArray(displayMembers) && displayMembers.length > 0 ? (
              <RNView style={{ gap: 8 }}>
                {displayMembers.map((m: any) => {
                  const displayName = m?.user?.name || m?.name || m?.user?.email || m?.email || 'Member';
                  const email = m?.user?.email || m?.email || '';
                  const avatarUrl = m?.avatar || m?.profile?.avatar || m?.user?.avatar;
                  const memberId = String(m?.user?._id || m?.user?.id || m?._id || m?.id);
                  const selected = selectedMemberIds.includes(memberId);
                  const isSelf = currentUserId && memberId === currentUserId;
                  const isOwner = ownerIds.has(memberId);
                  const letter = String(displayName).charAt(0).toUpperCase();
                  return (
                    <TouchableOpacity
                      key={memberId}
                      onPress={() => { if (!isSelf && !isOwner) toggleMemberSelection(memberId); }}
                      style={[
                        styles.memberItem,
                        { backgroundColor: colors.background, borderColor: colors.border },
                        (isSelf || isOwner) ? { opacity: 0.6 } : null,
                      ]}
                    >
                      {avatarUrl ? (
                        <Image source={{ uri: avatarUrl }} style={styles.memberAvatar} />
                      ) : (
                        <View style={[styles.memberAvatar, styles.memberAvatarPlaceholder, { backgroundColor: colors.muted }]}>
                          <Text style={[TextStyles.caption.small, { color: colors['muted-foreground'] }]}>{letter}</Text>
                        </View>
                      )}
                      <View style={{ flex: 1 }}>
                        <Text style={[TextStyles.body.medium, { color: colors.foreground }]} numberOfLines={1}>{displayName}</Text>
                        {!!email && (
                          <Text style={[TextStyles.caption.small, { color: colors['muted-foreground'] }]} numberOfLines={1}>{email}</Text>
                        )}
                      </View>
                      <View style={[
                        styles.checkbox,
                        { borderColor: colors.border, backgroundColor: selected ? colors.primary : 'transparent' },
                        (isSelf || isOwner) ? { backgroundColor: 'transparent' } : null,
                      ]} />
                    </TouchableOpacity>
                  );
                })}
                <RNView style={{ flexDirection: 'row', gap: 8 }}>
                  <TouchableOpacity onPress={() => setSidebarOpen(false)} style={[styles.ghostBtn, { borderColor: colors.border }]}> 
                    <Text style={[TextStyles.body.small, { color: colors['muted-foreground'] }]}>Close</Text>
                  </TouchableOpacity>
                  <TouchableOpacity
                    onPress={() => {
                      const ids = selectedMemberIds.filter((id) => (!currentUserId || id !== currentUserId) && !ownerIds.has(id));
                      setSidebarOpen(false);
                      onAddMembersToBoard(ids);
                      setSelectedMemberIds([]);
                    }}
                    disabled={selectedMemberIds.filter((id) => (!currentUserId || id !== currentUserId) && !ownerIds.has(id)).length === 0}
                    style={[
                      styles.primaryBtn,
                      { backgroundColor: colors.primary, opacity: selectedMemberIds.filter((id) => (!currentUserId || id !== currentUserId) && !ownerIds.has(id)).length === 0 ? 0.6 : 1 },
                    ]}
                  >
                    <Text style={{ color: colors['primary-foreground'] }}>Add to Board</Text>
                  </TouchableOpacity>
                </RNView>
              </RNView>
            ) : (
              <Text style={[TextStyles.body.medium, { color: colors['muted-foreground'] }]}>No workspace members available.</Text>
            )}
          </Card>
        </View>
      </Modal>

      {/* Create Board Modal */}
      <Modal animationType="slide" transparent visible={createVisible} onRequestClose={() => setCreateVisible(false)}>
        <View style={styles.modalBackdrop} />
        <View style={[styles.createModalCard, { backgroundColor: colors.card, borderColor: colors.border }]}> 
          <Text style={[TextStyles.heading.h3, { color: colors.foreground, marginBottom: 8 }]}>New Board</Text>
          <Text style={[TextStyles.caption.small, { color: colors['muted-foreground'], marginBottom: 12 }]}>Create a new board in this space.</Text>

          <Text style={[TextStyles.caption.small, { color: colors['muted-foreground'] }]}>Name</Text>
          <TextInput
            value={boardName}
            onChangeText={setBoardName}
            placeholder="Board name"
            placeholderTextColor={colors['muted-foreground']}
            style={[styles.input, { borderColor: colors.border, color: colors.foreground, backgroundColor: colors.background }]}
          />

          <Text style={[TextStyles.caption.small, { color: colors['muted-foreground'], marginTop: 10 }]}>Description</Text>
          <TextInput
            value={boardDesc}
            onChangeText={setBoardDesc}
            placeholder="Optional description"
            placeholderTextColor={colors['muted-foreground']}
            multiline
            numberOfLines={3}
            style={[styles.textarea, { borderColor: colors.border, color: colors.foreground, backgroundColor: colors.background }]}
          />

          <RNView style={[styles.rowBetween, { marginTop: 12 }]}>
            <Text style={[TextStyles.body.medium, { color: colors.foreground }]}>Private</Text>
            <Switch value={isPrivate} onValueChange={setIsPrivate} trackColor={{ true: colors.primary, false: colors.border }} />
          </RNView>

          <RNView style={{ flexDirection: 'row', gap: 8, marginTop: 12 }}>
            {(['kanban', 'list', 'calendar', 'timeline'] as const).map((t) => (
              <TouchableOpacity key={t} onPress={() => setBoardType(t)} style={[styles.pill, { borderColor: colors.border, backgroundColor: boardType === t ? colors.primary : colors.card }]}> 
                <Text style={[TextStyles.caption.small, { color: boardType === t ? colors['primary-foreground'] : colors.foreground }]}>{t}</Text>
              </TouchableOpacity>
            ))}
          </RNView>

          <RNView style={{ flexDirection: 'row', justifyContent: 'flex-end', gap: 10, marginTop: 16 }}>
            <TouchableOpacity onPress={() => { setCreateVisible(false); resetCreateState(); }} style={[styles.ghostBtn, { borderColor: colors.border }]}> 
              <Text style={[TextStyles.body.small, { color: colors['muted-foreground'] }]}>Cancel</Text>
            </TouchableOpacity>
            <TouchableOpacity onPress={submitCreateBoard} disabled={creating} style={[styles.primaryBtn, { backgroundColor: colors.primary, opacity: creating ? 0.7 : 1 }]}> 
              <Text style={{ color: colors['primary-foreground'], fontWeight: '600' }}>{creating ? 'Creating…' : 'Create Board'}</Text>
            </TouchableOpacity>
          </RNView>
        </View>
      </Modal>
    </View>
  );
}

const styles = StyleSheet.create({
  container: { flex: 1 },
  header: { flexDirection: 'row', alignItems: 'center', justifyContent: 'center', padding: 16, borderBottomWidth: 1 },
  content: { flex: 1, padding: 16 },
  centerBox: { padding: 24, alignItems: 'center', justifyContent: 'center' },
  errorCard: { padding: 16, margin: 16, borderRadius: 12 },
  emptyCard: { padding: 16, borderRadius: 12 },
  primaryBtn: { paddingHorizontal: 16, paddingVertical: 12, borderRadius: 10 },
  boardGrid: { flexDirection: 'row', flexWrap: 'wrap', gap: 12 },
  gridItem: { marginBottom: 12 },
  boardItem: { padding: 16, borderRadius: 12 },
  rowBetween: { flexDirection: 'row', alignItems: 'center', justifyContent: 'space-between' },
  modalBackdrop: { position: 'absolute', top: 0, left: 0, right: 0, bottom: 0, backgroundColor: '#00000088' },
  modalPanel: { position: 'absolute', top: 0, right: 0, bottom: 0, width: 320, borderLeftWidth: StyleSheet.hairlineWidth, padding: 16 },
  createModalCard: { position: 'absolute', left: 16, right: 16, top: '20%', borderRadius: 12, borderWidth: StyleSheet.hairlineWidth, padding: 16 },
  input: { borderWidth: 1, borderRadius: 10, paddingHorizontal: 12, paddingVertical: 10, marginTop: 6 },
  textarea: { borderWidth: 1, borderRadius: 10, paddingHorizontal: 12, paddingVertical: 10, marginTop: 6, textAlignVertical: 'top' },
  pill: { paddingHorizontal: 12, paddingVertical: 8, borderRadius: 999, borderWidth: 1 },
  ghostBtn: { paddingHorizontal: 12, paddingVertical: 10, borderRadius: 10, borderWidth: 1, alignItems: 'center' },
  previewBoard: { flexDirection: 'row', gap: 8, padding: 8, borderWidth: StyleSheet.hairlineWidth, borderRadius: 10 },
  previewColumn: { flex: 1 },
  previewCard: { height: 36, borderRadius: 8, borderWidth: StyleSheet.hairlineWidth, marginBottom: 6 },
  viewMoreBtn: { paddingHorizontal: 16, paddingVertical: 10, borderRadius: 10, borderWidth: StyleSheet.hairlineWidth, marginTop: 8 },
  backBtn: { paddingHorizontal: 12, paddingVertical: 8, borderRadius: 8, borderWidth: StyleSheet.hairlineWidth },
  sidebarCard: { padding: 12, borderRadius: 12 },
  memberItem: { flexDirection: 'row', alignItems: 'center', gap: 12, padding: 10, borderRadius: 10, borderWidth: 1 },
  memberAvatar: { width: 32, height: 32, borderRadius: 16 },
  memberAvatarPlaceholder: { alignItems: 'center', justifyContent: 'center' },
  checkbox: { width: 18, height: 18, borderRadius: 4, borderWidth: StyleSheet.hairlineWidth },
  banner: { position: 'absolute', top: 12, left: 16, right: 16, zIndex: 10, borderRadius: 10, borderWidth: StyleSheet.hairlineWidth, padding: 12, alignItems: 'center' },
});<|MERGE_RESOLUTION|>--- conflicted
+++ resolved
@@ -121,8 +121,7 @@
     } finally {
       setRefreshing(false);
     }
-<<<<<<< HEAD
-  }, [space?._id, loadBoards, loadSpaceMembers]);
+  };
 
   const openCreateBoard = useCallback(() => {
     console.log('🎯 openCreateBoard called');
@@ -194,9 +193,6 @@
       return;
     }
     
-=======
-  };
-
   const openCreateBoard = () => setCreateVisible(true);
   const resetCreateState = () => {
     setBoardName('');
@@ -210,7 +206,6 @@
       Alert.alert('Board name required', 'Please enter a name for the board.');
       return;
     }
->>>>>>> fe19fb66
     try {
       setCreating(true);
       const spaceId = space._id || space.id;
