import React, { useState, useEffect, useMemo } from 'react';
import { StyleSheet, ScrollView, TouchableOpacity, Alert, RefreshControl, TextInput } from 'react-native';
import { Text, View, Card } from '@/components/Themed';
import { useThemeColors } from '@/components/ThemeProvider';
import { TextStyles } from '@/constants/Fonts';
import { useAppSelector, useAppDispatch } from '@/store';
import FontAwesome from '@expo/vector-icons/FontAwesome';
import Sidebar from '@/components/navigation/Sidebar';
import { fetchWorkspaces, createWorkspace, deleteWorkspace, restoreWorkspace, setCurrentWorkspaceId } from '@/store/slices/workspaceSlice';
import { useRouter } from 'expo-router';
import { formatArchiveCountdown, getArchiveCountdownStyle, getArchiveStatusMessage } from '@/utils/archiveTimeUtils';

export default function WorkspacesScreen() {
  const colors = useThemeColors();
  const dispatch = useAppDispatch();
  const router = useRouter();
  const [sidebarVisible, setSidebarVisible] = useState(false);
  const [refreshing, setRefreshing] = useState(false);
  const [isCreating, setIsCreating] = useState(false);
  const [newWorkspaceName, setNewWorkspaceName] = useState('');

<<<<<<< HEAD
  // Deduplicate workspaces by id to avoid duplicate renders
  const workspaces = useMemo(() => {
    if (!Array.isArray(rawWorkspaces)) return [];
    
    const seen = new Set<string>();
    const uniqueWorkspaces: any[] = [];
    for (const workspace of rawWorkspaces) {
      const id = String((workspace as any)?._id || (workspace as any)?.id || '');
      if (!id || seen.has(id)) continue;
      seen.add(id);
      uniqueWorkspaces.push(workspace);
    }
    return uniqueWorkspaces;
  }, [rawWorkspaces]);
=======
  const { workspaces, loading, error } = useAppSelector(state => state.workspace);
>>>>>>> e8ed72ef

  useEffect(() => {
    loadWorkspaces();
  }, []);

  const loadWorkspaces = async () => {
    try {
      await dispatch(fetchWorkspaces());
    } catch (error) {
      console.error('Failed to load workspaces:', error);
    }
  };

  const onRefresh = async () => {
    setRefreshing(true);
    await loadWorkspaces();
    setRefreshing(false);
  };

  // Navigate to the main Workspace screen (where you can create spaces)
  const goToWorkspace = (ws: any) => {
    const id = ws?._id || ws?.id;
    if (!id) return;
    dispatch(setCurrentWorkspaceId(id));
    router.push({ pathname: '/(tabs)/workspace', params: { workspaceId: id } });
  };

  const handleCreateWorkspace = async () => {
    if (!newWorkspaceName.trim()) return;
    
    try {
      await dispatch(createWorkspace({
        name: newWorkspaceName.trim(),
        description: '',
        isPublic: false
      }));
      setNewWorkspaceName('');
      setIsCreating(false);
    } catch (error: any) {
      console.error('Failed to create workspace:', error);
      Alert.alert('Error', error?.message || 'Failed to create workspace');
    }
  };

  const handleCancelCreate = () => {
    setNewWorkspaceName('');
    setIsCreating(false);
  };

  const handleDeleteWorkspace = (workspaceId: string, workspaceName: string) => {
    Alert.alert(
      'Delete Workspace',
      `Are you sure you want to delete "${workspaceName}"? This action cannot be undone.`,
      [
        { text: 'Cancel', style: 'cancel' },
        {
          text: 'Delete',
          style: 'destructive',
          onPress: async () => {
            try {
              await dispatch(deleteWorkspace({ id: workspaceId }));
              Alert.alert('Success', 'Workspace archived successfully!');
            } catch (error) {
              Alert.alert('Error', 'Failed to archive workspace');
            }
          }
        }
      ]
    );
  };

  const handleArchiveWorkspace = (workspaceId: string, workspaceName: string, isArchived: boolean) => {
    const action = isArchived ? 'restore' : 'archive';
    const actionText = isArchived ? 'restore' : 'archive';
    
    Alert.alert(
      `${actionText.charAt(0).toUpperCase() + actionText.slice(1)} Workspace`,
      `Are you sure you want to ${actionText} "${workspaceName}"?`,
      [
        { text: 'Cancel', style: 'cancel' },
        {
          text: actionText.charAt(0).toUpperCase() + actionText.slice(1),
          onPress: async () => {
            try {
              if (isArchived) {
                await dispatch(restoreWorkspace({ id: workspaceId }));
                Alert.alert('Success', 'Workspace restored successfully!');
              } else {
                await dispatch(deleteWorkspace({ id: workspaceId }));
                Alert.alert('Success', 'Workspace archived successfully!');
              }
            } catch (error) {
              Alert.alert('Error', `Failed to ${actionText} workspace`);
            }
          }
        }
      ]
    );
  };

  return (
    <View style={[styles.container, { backgroundColor: colors.background }]}>
      {/* Header */}
      <View style={[styles.header, { backgroundColor: colors.card, borderBottomColor: colors.border }]}>
        <TouchableOpacity onPress={() => setSidebarVisible(true)} style={styles.menuButton}>
          <FontAwesome name="bars" size={24} color={colors.primary} />
        </TouchableOpacity>
        <Text style={[TextStyles.heading.h2, { color: colors.foreground }]}>Your Workspaces</Text>
        {!isCreating ? (
          <TouchableOpacity onPress={() => setIsCreating(true)} style={styles.addButton}>
            <FontAwesome name="plus" size={16} color={colors.primary} />
            <Text style={[TextStyles.body.small, { color: colors.primary, marginLeft: 4 }]}>New</Text>
          </TouchableOpacity>
        ) : (
          <View style={styles.createRow}>
            <TextInput
              style={[styles.inlineInput, { 
                backgroundColor: colors.background, 
                color: colors.foreground,
                borderColor: colors.border 
              }]}
              value={newWorkspaceName}
              onChangeText={setNewWorkspaceName}
              placeholder="Enter workspace name..."
              placeholderTextColor={colors['muted-foreground']}
              autoFocus
              onSubmitEditing={handleCreateWorkspace}
              returnKeyType="done"
            />
            <TouchableOpacity 
              onPress={handleCreateWorkspace}
              style={[styles.actionButton, { 
                backgroundColor: newWorkspaceName.trim() ? colors.success : colors.muted,
                opacity: newWorkspaceName.trim() ? 1 : 0.5
              }]}
              disabled={!newWorkspaceName.trim()}
            >
              <FontAwesome name="check" size={14} color={colors['primary-foreground']} />
            </TouchableOpacity>
            <TouchableOpacity 
              onPress={handleCancelCreate}
              style={[styles.actionButton, { backgroundColor: colors.muted }]}
            >
              <FontAwesome name="times" size={14} color={colors['muted-foreground']} />
            </TouchableOpacity>
          </View>
        )}
      </View>

      <ScrollView 
        style={styles.content}
        refreshControl={
          <RefreshControl refreshing={refreshing} onRefresh={onRefresh} />
        }
      >
        {loading ? (
          <View style={styles.loadingContainer}>
            <Text style={[TextStyles.body.medium, { color: colors['muted-foreground'] }]}>
              Loading workspaces...
            </Text>
          </View>
        ) : error ? (
          <Card style={[styles.errorCard, { backgroundColor: colors.card }]}>
            <Text style={[TextStyles.body.medium, { color: colors.destructive }]}>
              Error: {error}
            </Text>
          </Card>
        ) : workspaces && workspaces.length > 0 ? (
          <View style={styles.workspacesList}>
            {workspaces.map((workspace) => (
              <TouchableOpacity
                key={workspace._id}
                activeOpacity={0.85}
                onPress={() => goToWorkspace(workspace)}
              >
                <Card style={[styles.workspaceCard, { backgroundColor: colors.card }]}>
                  <View style={styles.workspaceHeader}>
                    <Text style={[TextStyles.heading.h3, { color: colors.foreground }]}>
                      {workspace.name}
                    </Text>
                    <View style={styles.actionButtons}>
                      <TouchableOpacity 
                        onPress={() => handleArchiveWorkspace(workspace._id, workspace.name, workspace.status === 'archived')}
                        style={styles.archiveButton}
                      >
                        <FontAwesome 
                          name={workspace.status === 'archived' ? 'undo' : 'archive'} 
                          size={16} 
                          color={workspace.status === 'archived' ? colors.success : colors.warning} 
                        />
                      </TouchableOpacity>
                      <TouchableOpacity 
                        onPress={() => handleDeleteWorkspace(workspace._id, workspace.name)}
                        style={styles.deleteButton}
                      >
                        <FontAwesome name="trash" size={16} color={colors.destructive} />
                      </TouchableOpacity>
                    </View>
                  </View>
                  
                  <Text style={[TextStyles.body.medium, { color: colors['muted-foreground'] }]}>
                    {workspace.description || 'No description'}
                  </Text>
                  
                  <View style={styles.workspaceInfo}>
                    <View style={styles.infoRow}>
                      <FontAwesome name="users" size={14} color={colors['muted-foreground']} />
                      {(() => {
                        const memberLen = Array.isArray(workspace.members) ? workspace.members.length : 0;
                        const ownerIncluded = workspace.owner ? 1 : 0;
                        const totalMembers = memberLen + ownerIncluded;
                        return (
                          <Text style={[TextStyles.body.small, { color: colors['muted-foreground'] }]}>
                            {totalMembers} members
                          </Text>
                        );
                      })()}
                    </View>
                    
                    <View style={styles.infoRow}>
                      <FontAwesome name="calendar" size={14} color={colors['muted-foreground']} />
                      <Text style={[TextStyles.body.small, { color: colors['muted-foreground'] }]}>
                        Created {new Date(workspace.createdAt).toLocaleDateString()}
                      </Text>
                    </View>
                    
                    <View style={styles.badges}>
                      <View style={[
                        styles.badge, 
                        { backgroundColor: workspace.isPublic ? colors.success : colors.muted }
                      ]}>
                        <Text style={[TextStyles.caption.small, { color: colors.foreground }]}>
                          {workspace.isPublic ? 'Public' : 'Private'}
                        </Text>
                      </View>
                      
                      <View style={[
                        styles.badge, 
                        { backgroundColor: workspace.isActive ? colors.success : colors.destructive }
                      ]}>
                        <Text style={[TextStyles.caption.small, { color: colors.foreground }]}>
                          {workspace.isActive ? 'Active' : 'Archived'}
                        </Text>
                      </View>
                    </View>
                    
                    {/* Archive countdown for archived workspaces */}
                    {workspace.status === 'archived' && workspace.archiveExpiresAt && (
                      <View style={styles.archiveCountdown}>
                        <View style={[
                          styles.countdownBadge,
                          { 
                            backgroundColor: getArchiveCountdownStyle(workspace.archiveExpiresAt).backgroundColor,
                            borderColor: getArchiveCountdownStyle(workspace.archiveExpiresAt).borderColor,
                            borderWidth: 1
                          }
                        ]}>
                          <FontAwesome 
                            name="clock-o" 
                            size={12} 
                            color={getArchiveCountdownStyle(workspace.archiveExpiresAt).color} 
                          />
                          <Text style={[
                            TextStyles.caption.small, 
                            { color: getArchiveCountdownStyle(workspace.archiveExpiresAt).color }
                          ]}>
                            {getArchiveStatusMessage(workspace.archiveExpiresAt)}
                          </Text>
                        </View>
                      </View>
                    )}
                  </View>
                </Card>
              </TouchableOpacity>
            ))}
          </View>
        ) : (
          <View style={styles.emptyState}>
            <FontAwesome name="folder-open" size={64} color={colors['muted-foreground']} />
            <Text style={[TextStyles.heading.h3, { color: colors.foreground }]}>
              No workspaces yet
            </Text>
            <Text style={[TextStyles.body.medium, { color: colors['muted-foreground'], textAlign: 'center' }]}>
              Create your first workspace to get started with team collaboration.
            </Text>
            <TouchableOpacity 
              onPress={() => setIsCreating(true)}
              style={[styles.emptyStateButton, { backgroundColor: colors.primary }]}
            >
              <FontAwesome name="plus" size={16} color={colors['primary-foreground']} />
              <Text style={[TextStyles.body.medium, { color: colors['primary-foreground'] }]}>
                Create Workspace
              </Text>
            </TouchableOpacity>
          </View>
        )}
      </ScrollView>


      <Sidebar isVisible={sidebarVisible} onClose={() => setSidebarVisible(false)} context="dashboard" />
    </View>
  );
}

const styles = StyleSheet.create({
  container: {
    flex: 1,
  },
  header: {
    flexDirection: 'row',
    alignItems: 'center',
    justifyContent: 'space-between',
    padding: 16,
    borderBottomWidth: 1,
  },
  menuButton: {
    padding: 8,
  },
  addButton: {
    flexDirection: 'row',
    alignItems: 'center',
    padding: 8,
  },
  createRow: {
    flexDirection: 'row',
    alignItems: 'center',
    gap: 8,
  },
  inlineInput: {
    borderWidth: 1,
    borderRadius: 6,
    paddingHorizontal: 12,
    paddingVertical: 8,
    fontSize: 14,
    minWidth: 120,
    maxWidth: 200,
  },
  content: {
    flex: 1,
    padding: 16,
  },
  loadingContainer: {
    alignItems: 'center',
    paddingVertical: 32,
  },
  errorCard: {
    padding: 16,
    borderRadius: 12,
    borderWidth: 1,
    marginBottom: 16,
  },
  workspacesList: {
    gap: 16,
  },
  workspaceCard: {
    padding: 16,
    borderRadius: 12,
    borderWidth: 1,
  },
  workspaceHeader: {
    flexDirection: 'row',
    justifyContent: 'space-between',
    alignItems: 'center',
    marginBottom: 8,
  },
  actionButtons: {
    flexDirection: 'row',
    alignItems: 'center',
    gap: 8,
  },
  archiveButton: {
    padding: 8,
  },
  deleteButton: {
    padding: 8,
  },
  workspaceInfo: {
    marginTop: 12,
    gap: 8,
  },
  infoRow: {
    flexDirection: 'row',
    alignItems: 'center',
    gap: 8,
  },
  badges: {
    flexDirection: 'row',
    flexWrap: 'wrap',
    gap: 8,
    marginTop: 8,
  },
  badge: {
    paddingHorizontal: 8,
    paddingVertical: 4,
    borderRadius: 12,
    alignSelf: 'flex-start',
  },
  archiveCountdown: {
    marginTop: 8,
  },
  countdownBadge: {
    flexDirection: 'row',
    alignItems: 'center',
    gap: 6,
    paddingHorizontal: 8,
    paddingVertical: 4,
    borderRadius: 6,
    alignSelf: 'flex-start',
  },
  emptyState: {
    alignItems: 'center',
    paddingVertical: 64,
    gap: 16,
  },
  actionButton: {
    width: 28,
    height: 28,
    borderRadius: 14,
    alignItems: 'center',
    justifyContent: 'center',
  },
  emptyStateButton: {
    flexDirection: 'row',
    alignItems: 'center',
    justifyContent: 'center',
    paddingHorizontal: 16,
    paddingVertical: 12,
    borderRadius: 8,
    gap: 8,
  },
});<|MERGE_RESOLUTION|>--- conflicted
+++ resolved
@@ -19,7 +19,8 @@
   const [isCreating, setIsCreating] = useState(false);
   const [newWorkspaceName, setNewWorkspaceName] = useState('');
 
-<<<<<<< HEAD
+  const { workspaces: rawWorkspaces, loading, error } = useAppSelector(state => state.workspace);
+
   // Deduplicate workspaces by id to avoid duplicate renders
   const workspaces = useMemo(() => {
     if (!Array.isArray(rawWorkspaces)) return [];
@@ -34,9 +35,6 @@
     }
     return uniqueWorkspaces;
   }, [rawWorkspaces]);
-=======
-  const { workspaces, loading, error } = useAppSelector(state => state.workspace);
->>>>>>> e8ed72ef
 
   useEffect(() => {
     loadWorkspaces();
