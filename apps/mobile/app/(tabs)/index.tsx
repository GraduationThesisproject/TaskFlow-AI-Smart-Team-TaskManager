import React, { useState, useEffect } from 'react';
import { StyleSheet, ScrollView, TouchableOpacity, RefreshControl } from 'react-native';
import { Text, View, Card } from '@/components/Themed';
import { useThemeColors } from '@/components/ThemeProvider';
import { TextStyles } from '@/constants/Fonts';
import { useAppSelector, useAppDispatch } from '@/store';
import { fetchWorkspaces } from '@/store/slices/workspaceSlice';
import { fetchAnalytics } from '@/store/slices/analyticsSlice';
import { listTemplates } from '@/store/slices/templatesSlice';
import FontAwesome from '@expo/vector-icons/FontAwesome';
import Sidebar from '@/components/navigation/Sidebar';
import { router } from 'expo-router';
import { useAuth } from '@/hooks/useAuth';

// Welcome Header Component
const WelcomeHeader: React.FC<{ displayName: string }> = ({ displayName }) => {
  const colors = useThemeColors();
<<<<<<< HEAD
  
  return (
    <View style={styles.welcomeHeader}>
      <Text style={[TextStyles.heading.h1, { color: colors.foreground, textAlign: 'center', marginBottom: 16 }]}>
        Welcome to TaskFlow AI
      </Text>
      <Text style={[TextStyles.body.large, { color: colors['muted-foreground'], textAlign: 'center', marginBottom: 24 }]}>
        Your smart team task manager that helps you stay organized and productive
      </Text>
    </View>
  );
};
=======
  const dispatch = useAppDispatch();
  const { logout } = useAuth();
  const [sidebarVisible, setSidebarVisible] = useState(false);
  const [refreshing, setRefreshing] = useState(false);
>>>>>>> a9277699

// Stats Cards Component
const StatsCards: React.FC = () => {
  const colors = useThemeColors();
  const { data: analytics, loading: analyticsLoading, error: analyticsError } = useAppSelector(state => state.analytics);

  const getTaskStats = () => {
    const totalTasks = analytics?.coreMetrics?.totalTasks || 0;
    const completedTasks = Math.round((analytics?.coreMetrics?.completionRate || 0) * totalTasks / 100);
    const overdueTasks = analytics?.coreMetrics?.overdueTasks || 0;
    const inProgressTasks = totalTasks - completedTasks - overdueTasks;
    
    return {
      total: totalTasks,
      completed: completedTasks,
      inProgress: inProgressTasks,
      overdue: overdueTasks,
      completionRate: analytics?.coreMetrics?.completionRate || 0,
    };
  };

  const taskStats = getTaskStats();

  if (analyticsLoading) {
    return (
      <View style={styles.statsGrid}>
        {[1, 2, 3, 4].map((i) => (
          <Card key={i} style={[styles.statsCard, { backgroundColor: colors.card }]}>
            <View style={styles.statsCardHeader}>
              <View style={[styles.skeleton, { backgroundColor: colors.border }]} />
              <View style={[styles.skeletonIcon, { backgroundColor: colors.border }]} />
            </View>
            <View style={styles.statsCardContent}>
              <View style={[styles.skeletonNumber, { backgroundColor: colors.border }]} />
              <View style={[styles.skeletonText, { backgroundColor: colors.border }]} />
            </View>
          </Card>
        ))}
      </View>
    );
  }

  if (analyticsError) {
    return (
      <Card style={[styles.errorCard, { backgroundColor: colors.card }]}>
        <Text style={[TextStyles.body.medium, { color: colors.destructive }]}>
          Error loading statistics: {analyticsError}
        </Text>
      </Card>
    );
  }

  return (
    <View style={styles.statsGrid}>
      <Card style={[styles.statsCard, { backgroundColor: colors.card }]}>
        <View style={styles.statsCardHeader}>
          <Text style={[TextStyles.body.small, { color: colors.foreground }]}>Total Tasks</Text>
          <FontAwesome name="users" size={16} color={colors['muted-foreground']} />
        </View>
        <View style={styles.statsCardContent}>
          <Text style={[TextStyles.heading.h2, { color: colors.foreground }]}>{taskStats.total}</Text>
          <Text style={[TextStyles.caption.small, { color: colors['muted-foreground'] }]}>
            {taskStats.completionRate}% completed
          </Text>
        </View>
      </Card>

      <Card style={[styles.statsCard, { backgroundColor: colors.card }]}>
        <View style={styles.statsCardHeader}>
          <Text style={[TextStyles.body.small, { color: colors.foreground }]}>In Progress</Text>
          <FontAwesome name="clock-o" size={16} color={colors['muted-foreground']} />
        </View>
        <View style={styles.statsCardContent}>
          <Text style={[TextStyles.heading.h2, { color: colors.foreground }]}>{taskStats.inProgress}</Text>
          <Text style={[TextStyles.caption.small, { color: colors['muted-foreground'] }]}>
            Currently working on
          </Text>
        </View>
      </Card>

      <Card style={[styles.statsCard, { backgroundColor: colors.card }]}>
        <View style={styles.statsCardHeader}>
          <Text style={[TextStyles.body.small, { color: colors.foreground }]}>High Priority</Text>
          <FontAwesome name="exclamation-triangle" size={16} color={colors['muted-foreground']} />
        </View>
        <View style={styles.statsCardContent}>
          <Text style={[TextStyles.heading.h2, { color: colors.foreground }]}>
            {analytics?.coreMetrics?.overdueTasks || 0}
          </Text>
          <Text style={[TextStyles.caption.small, { color: colors['muted-foreground'] }]}>
            Requires attention
          </Text>
        </View>
      </Card>

      <Card style={[styles.statsCard, { backgroundColor: colors.card }]}>
        <View style={styles.statsCardHeader}>
          <Text style={[TextStyles.body.small, { color: colors.foreground }]}>Overdue</Text>
          <FontAwesome name="calendar" size={16} color={colors['muted-foreground']} />
        </View>
        <View style={styles.statsCardContent}>
          <Text style={[TextStyles.heading.h2, { color: colors.foreground }]}>{taskStats.overdue}</Text>
          <Text style={[TextStyles.caption.small, { color: colors['muted-foreground'] }]}>
            Past due date
          </Text>
        </View>
      </Card>
    </View>
  );
};

// Workspaces Section Component
const WorkspacesSection: React.FC = () => {
  const colors = useThemeColors();
  const { workspaces, loading: workspacesLoading, error: workspacesError } = useAppSelector(state => state.workspace);

  const recentWorkspaces = workspaces?.slice(0, 3) || [];

  if (workspacesLoading) {
    return (
      <Card style={[styles.workspacesCard, { backgroundColor: colors.card }]}>
        <View style={styles.workspacesCardHeader}>
          <Text style={[TextStyles.heading.h3, { color: colors.foreground }]}>Your Workspaces</Text>
          <TouchableOpacity style={[styles.addButton, { borderColor: colors.border }]}>
            <FontAwesome name="plus" size={16} color={colors['muted-foreground']} />
            <Text style={[TextStyles.body.small, { color: colors['muted-foreground'] }]}>New Workspace</Text>
          </TouchableOpacity>
        </View>
        <View style={styles.workspacesCardContent}>
          {[1, 2, 3].map((i) => (
            <View key={i} style={[styles.workspaceSkeleton, { backgroundColor: colors.border }]} />
          ))}
        </View>
      </Card>
    );
  }

  if (workspacesError) {
    return (
      <Card style={[styles.workspacesCard, { backgroundColor: colors.card }]}>
        <View style={styles.workspacesCardHeader}>
          <Text style={[TextStyles.heading.h3, { color: colors.foreground }]}>Your Workspaces</Text>
        </View>
        <View style={styles.workspacesCardContent}>
          <View style={styles.errorState}>
            <FontAwesome name="users" size={32} color={colors.destructive} />
            <Text style={[TextStyles.body.medium, { color: colors.foreground }]}>Error loading workspaces</Text>
            <Text style={[TextStyles.body.small, { color: colors['muted-foreground'] }]}>{workspacesError}</Text>
          </View>
        </View>
      </Card>
    );
  }

  return (
    <Card style={[styles.workspacesCard, { backgroundColor: colors.card }]}>
      <View style={styles.workspacesCardHeader}>
        <Text style={[TextStyles.heading.h3, { color: colors.foreground }]}>Your Workspaces</Text>
        <TouchableOpacity style={[styles.addButton, { borderColor: colors.border }]}>
          <FontAwesome name="plus" size={16} color={colors['muted-foreground']} />
          <Text style={[TextStyles.body.small, { color: colors['muted-foreground'] }]}>New Workspace</Text>
        </TouchableOpacity>
      </View>
      <View style={styles.workspacesCardContent}>
        {recentWorkspaces.length > 0 ? (
          <View style={styles.workspacesList}>
            {recentWorkspaces.map((workspace) => (
              <TouchableOpacity
                key={workspace._id}
                style={[styles.workspaceItem, { backgroundColor: colors.card, borderColor: colors.border }]}
              >
                <View style={styles.workspaceItemHeader}>
                  <Text style={[TextStyles.body.medium, { color: colors.foreground }]} numberOfLines={1}>
                    {workspace.name}
                  </Text>
                  <View style={styles.workspaceBadges}>
                    <View style={[styles.badge, { backgroundColor: workspace.isPublic ? colors.success : colors.muted }]}>
                      <Text style={[TextStyles.caption.small, { color: colors.foreground }]}>
                        {workspace.isPublic ? 'Public' : 'Private'}
                      </Text>
                    </View>
                    <View style={[styles.badge, { backgroundColor: workspace.isActive ? colors.success : colors.destructive }]}>
                      <Text style={[TextStyles.caption.small, { color: colors.foreground }]}>
                        {workspace.isActive ? 'Active' : 'Archived'}
                      </Text>
                    </View>
                    <View style={[styles.badge, { backgroundColor: colors.muted }]}>
                      <Text style={[TextStyles.caption.small, { color: colors.foreground }]}>
                        {workspace.members?.length || 0} members
                      </Text>
                    </View>
                  </View>
                </View>
                <Text style={[TextStyles.body.small, { color: colors['muted-foreground'] }]} numberOfLines={2}>
                  {workspace.description || "No description"}
                </Text>
                <Text style={[TextStyles.caption.small, { color: colors['muted-foreground'] }]}>
                  Created: {new Date(workspace.createdAt).toLocaleDateString()}
                </Text>
              </TouchableOpacity>
            ))}
            {workspaces.length > 3 && (
              <TouchableOpacity style={styles.viewAllButton}>
                <Text style={[TextStyles.body.small, { color: colors.primary }]}>
                  View all {workspaces.length} workspaces →
                </Text>
              </TouchableOpacity>
            )}
          </View>
        ) : (
          <View style={styles.emptyState}>
            <FontAwesome name="users" size={32} color={colors['muted-foreground']} />
            <Text style={[TextStyles.body.medium, { color: colors.foreground }]}>No workspaces yet</Text>
            <Text style={[TextStyles.body.small, { color: colors['muted-foreground'], textAlign: 'center' }]}>
              Create your first workspace to get started with team collaboration.
            </Text>
            <TouchableOpacity style={[styles.createButton, { backgroundColor: colors.primary }]}>
              <Text style={[TextStyles.body.small, { color: colors['primary-foreground'] }]}>Create Workspace</Text>
            </TouchableOpacity>
          </View>
        )}
      </View>
    </Card>
  );
};

// Upcoming Deadlines Component
const UpcomingDeadlines: React.FC = () => {
  const colors = useThemeColors();
  
  // Mock upcoming deadlines data - in real app this would come from tasks
  const upcomingDeadlines = [
    { id: '1', title: 'Review Design Mockups', dueDate: '2024-01-15', priority: 'high' },
    { id: '2', title: 'Submit Project Report', dueDate: '2024-01-18', priority: 'medium' },
    { id: '3', title: 'Client Meeting Preparation', dueDate: '2024-01-20', priority: 'low' },
  ];

  return (
    <Card style={[styles.deadlinesCard, { backgroundColor: colors.card }]}>
      <View style={styles.deadlinesCardHeader}>
        <Text style={[TextStyles.heading.h3, { color: colors.foreground }]}>Upcoming Deadlines</Text>
      </View>
      <View style={styles.deadlinesCardContent}>
        {upcomingDeadlines.length > 0 ? (
          <View style={styles.deadlinesList}>
            {upcomingDeadlines.map((task) => (
              <View key={task.id} style={[styles.deadlineItem, { backgroundColor: colors.card, borderColor: colors.border }]}>
                <View style={styles.deadlineItemContent}>
                  <Text style={[TextStyles.body.small, { color: colors.foreground }]} numberOfLines={1}>
                    {task.title}
                  </Text>
                  <Text style={[TextStyles.caption.small, { color: colors['muted-foreground'] }]}>
                    Due {new Date(task.dueDate).toLocaleDateString()}
                  </Text>
                </View>
                <View style={[
                  styles.priorityBadge,
                  { backgroundColor: task.priority === 'high' ? colors.destructive : colors.muted }
                ]}>
                  <Text style={[TextStyles.caption.small, { color: colors.foreground }]}>
                    {task.priority}
                  </Text>
                </View>
              </View>
            ))}
          </View>
        ) : (
          <View style={styles.emptyState}>
            <FontAwesome name="calendar" size={32} color={colors['muted-foreground']} />
            <Text style={[TextStyles.body.medium, { color: colors.foreground }]}>No upcoming deadlines</Text>
            <Text style={[TextStyles.body.small, { color: colors['muted-foreground'], textAlign: 'center' }]}>
              You're all caught up! No tasks are due in the next 7 days.
            </Text>
          </View>
        )}
      </View>
    </Card>
  );
};

export default function DashboardScreen() {
  const colors = useThemeColors();
  const dispatch = useAppDispatch();
  const [sidebarVisible, setSidebarVisible] = useState(false);
  const [refreshing, setRefreshing] = useState(false);

  const { user, isAuthenticated, token } = useAppSelector(state => state.auth);
  const displayName = user?.user?.name || "User";

  useEffect(() => {
    loadDashboardData();
  }, []);

  const loadDashboardData = async () => {
    try {
      console.log('🔄 Loading dashboard data...');
      console.log('🔐 Auth status:', { isAuthenticated, hasToken: !!token, hasUser: !!user });
      
      if (!isAuthenticated || !token) {
        console.log('❌ Not authenticated, skipping dashboard data load');
        return;
      }
      
      // Load data one by one to identify which call fails
      console.log('📁 Fetching workspaces...');
      const workspacesResult = await dispatch(fetchWorkspaces());
      console.log('📁 Workspaces result:', workspacesResult);
      
      console.log('📊 Fetching analytics...');
      const analyticsResult = await dispatch(fetchAnalytics({ period: 'month', startDate: '2024-01-01', endDate: '2024-12-31' }));
      console.log('📊 Analytics result:', analyticsResult);
      
      console.log('📋 Fetching templates...');
      const templatesResult = await dispatch(listTemplates({ status: 'active' }));
      console.log('📋 Templates result:', templatesResult);
      
      console.log('✅ Dashboard data loaded successfully');
    } catch (error) {
      console.error('❌ Failed to load dashboard data:', error);
    }
  };

  const onRefresh = async () => {
    setRefreshing(true);
    await loadDashboardData();
    setRefreshing(false);
  };

  const toggleSidebar = () => {
    setSidebarVisible(!sidebarVisible);
  };

  return (
    <View style={[styles.container, { backgroundColor: colors.background }]}>
      {/* Header */}
      <View style={[styles.header, { backgroundColor: colors.card, borderBottomColor: colors.border }]}>
        <TouchableOpacity onPress={toggleSidebar} style={styles.menuButton}>
          <FontAwesome name="bars" size={24} color={colors.foreground} />
        </TouchableOpacity>
        <Text style={[TextStyles.heading.h2, { color: colors.foreground }]}>Dashboard</Text>
        <View style={styles.headerRight} />
      </View>

      <ScrollView 
        style={styles.content}
        refreshControl={
          <RefreshControl refreshing={refreshing} onRefresh={onRefresh} />
        }
      >
        <WelcomeHeader displayName={displayName} />
        
        {/* Auth Status Debug */}
        <Card style={[styles.authStatusCard, { backgroundColor: colors.card }]}>
          <Text style={[TextStyles.heading.h3, { color: colors.foreground, marginBottom: 8 }]}>
            Authentication Status
          </Text>
          <Text style={[TextStyles.body.small, { color: colors['muted-foreground'] }]}>
            Authenticated: {isAuthenticated ? '✅ Yes' : '❌ No'}
          </Text>
          <Text style={[TextStyles.body.small, { color: colors['muted-foreground'] }]}>
            Token: {token ? '✅ Present' : '❌ Missing'}
          </Text>
          <Text style={[TextStyles.body.small, { color: colors['muted-foreground'] }]}>
            User: {user ? '✅ Loaded' : '❌ Missing'}
          </Text>
<<<<<<< HEAD
=======
          <View style={styles.actionsContainer}>
            <TouchableOpacity 
              style={[styles.actionButton, { backgroundColor: colors.primary }]}
              onPress={() => {/* Navigate to create task */}}
            >
              <FontAwesome name="plus" size={16} color={colors['primary-foreground']} />
              <Text style={[TextStyles.body.small, { color: colors['primary-foreground'] }]}>
                New Task
              </Text>
            </TouchableOpacity>
            <TouchableOpacity 
              style={[styles.actionButton, { backgroundColor: colors.secondary }]}
              onPress={() => {/* Navigate to create workspace */}}
            >
              <FontAwesome name="plus" size={16} color={colors['secondary-foreground']} />
              <Text style={[TextStyles.body.small, { color: colors['secondary-foreground'] }]}>
                New Workspace
              </Text>
            </TouchableOpacity>
            <TouchableOpacity 
              style={[styles.actionButton, { backgroundColor: colors.destructive }]}
              onPress={async () => {
                try {
                  await logout();
                } catch (e) {
                  console.warn('Logout failed:', (e as Error).message);
                }
              }}
            >
              <FontAwesome name="sign-out" size={16} color={colors['destructive-foreground']} />
              <Text style={[TextStyles.body.small, { color: colors['destructive-foreground'] }]}>
                Logout
              </Text>
            </TouchableOpacity>
          </View>
>>>>>>> a9277699
        </Card>
        
        <StatsCards />
        
        <View style={styles.mainContent}>
          <WorkspacesSection />
          <UpcomingDeadlines />
        </View>
      </ScrollView>

      <Sidebar isVisible={sidebarVisible} onClose={() => setSidebarVisible(false)} context="dashboard" />
    </View>
  );
}

const styles = StyleSheet.create({
  container: {
    flex: 1,
  },
  header: {
    flexDirection: 'row',
    alignItems: 'center',
    justifyContent: 'space-between',
    padding: 16,
    borderBottomWidth: 1,
  },
  menuButton: {
    padding: 8,
  },
  headerRight: {
    width: 40,
  },
  content: {
    flex: 1,
    padding: 16,
  },
  welcomeHeader: {
    marginBottom: 24,
  },
  statsGrid: {
    flexDirection: 'row',
    flexWrap: 'wrap',
    gap: 12,
    marginBottom: 24,
  },
  statsCard: {
    flex: 1,
    minWidth: '45%',
    padding: 16,
    borderRadius: 12,
    borderWidth: 1,
  },
  statsCardHeader: {
    flexDirection: 'row',
    justifyContent: 'space-between',
    alignItems: 'center',
    marginBottom: 8,
  },
  statsCardContent: {
    gap: 4,
  },
  skeleton: {
    height: 16,
    width: 80,
    borderRadius: 4,
  },
  skeletonIcon: {
    height: 16,
    width: 16,
    borderRadius: 8,
  },
  skeletonNumber: {
    height: 24,
    width: 40,
    borderRadius: 4,
    marginBottom: 4,
  },
  skeletonText: {
    height: 12,
    width: 60,
    borderRadius: 4,
  },
  errorCard: {
    padding: 16,
    borderRadius: 12,
    borderWidth: 1,
    marginBottom: 24,
  },
  mainContent: {
    gap: 16,
  },
  workspacesCard: {
    padding: 16,
    borderRadius: 12,
    borderWidth: 1,
    marginBottom: 16,
  },
  workspacesCardHeader: {
    flexDirection: 'row',
    justifyContent: 'space-between',
    alignItems: 'center',
    marginBottom: 16,
  },
  addButton: {
    flexDirection: 'row',
    alignItems: 'center',
    gap: 8,
    paddingHorizontal: 12,
    paddingVertical: 8,
    borderRadius: 8,
    borderWidth: 1,
    borderStyle: 'dashed',
  },
  workspacesCardContent: {
    gap: 12,
  },
  workspacesList: {
    gap: 12,
  },
  workspaceItem: {
    padding: 16,
    borderRadius: 12,
    borderWidth: 1,
  },
  workspaceItemHeader: {
    flexDirection: 'row',
    justifyContent: 'space-between',
    alignItems: 'flex-start',
    marginBottom: 8,
  },
  workspaceBadges: {
    flexDirection: 'row',
    gap: 4,
  },
  badge: {
    paddingHorizontal: 6,
    paddingVertical: 2,
    borderRadius: 4,
  },
  viewAllButton: {
    alignItems: 'center',
    paddingVertical: 12,
  },
  workspaceSkeleton: {
    height: 80,
    borderRadius: 12,
  },
  errorState: {
    alignItems: 'center',
    gap: 8,
    paddingVertical: 24,
  },
  emptyState: {
    alignItems: 'center',
    gap: 8,
    paddingVertical: 24,
  },
  createButton: {
    paddingHorizontal: 16,
    paddingVertical: 8,
    borderRadius: 8,
    marginTop: 8,
  },
  authStatusCard: {
    padding: 16,
    borderRadius: 12,
    marginBottom: 16,
  },
  deadlinesCard: {
    padding: 16,
    borderRadius: 12,
    borderWidth: 1,
  },
  deadlinesCardHeader: {
    marginBottom: 16,
  },
  deadlinesCardContent: {
    gap: 12,
  },
  deadlinesList: {
    gap: 8,
  },
  deadlineItem: {
    flexDirection: 'row',
    justifyContent: 'space-between',
    alignItems: 'center',
    padding: 12,
    borderRadius: 8,
    borderWidth: 1,
  },
  deadlineItemContent: {
    flex: 1,
    gap: 2,
  },
  priorityBadge: {
    paddingHorizontal: 6,
    paddingVertical: 2,
    borderRadius: 4,
  },
});<|MERGE_RESOLUTION|>--- conflicted
+++ resolved
@@ -15,29 +15,14 @@
 // Welcome Header Component
 const WelcomeHeader: React.FC<{ displayName: string }> = ({ displayName }) => {
   const colors = useThemeColors();
-<<<<<<< HEAD
-  
-  return (
-    <View style={styles.welcomeHeader}>
-      <Text style={[TextStyles.heading.h1, { color: colors.foreground, textAlign: 'center', marginBottom: 16 }]}>
-        Welcome to TaskFlow AI
-      </Text>
-      <Text style={[TextStyles.body.large, { color: colors['muted-foreground'], textAlign: 'center', marginBottom: 24 }]}>
-        Your smart team task manager that helps you stay organized and productive
-      </Text>
-    </View>
-  );
-};
-=======
   const dispatch = useAppDispatch();
   const { logout } = useAuth();
   const [sidebarVisible, setSidebarVisible] = useState(false);
   const [refreshing, setRefreshing] = useState(false);
->>>>>>> a9277699
-
-// Stats Cards Component
-const StatsCards: React.FC = () => {
-  const colors = useThemeColors();
+
+  // Redux selectors
+  const { user } = useAppSelector(state => state.auth);
+  const { workspaces, loading: workspacesLoading, error: workspacesError } = useAppSelector(state => state.workspace);
   const { data: analytics, loading: analyticsLoading, error: analyticsError } = useAppSelector(state => state.analytics);
 
   const getTaskStats = () => {
@@ -399,8 +384,6 @@
           <Text style={[TextStyles.body.small, { color: colors['muted-foreground'] }]}>
             User: {user ? '✅ Loaded' : '❌ Missing'}
           </Text>
-<<<<<<< HEAD
-=======
           <View style={styles.actionsContainer}>
             <TouchableOpacity 
               style={[styles.actionButton, { backgroundColor: colors.primary }]}
@@ -436,7 +419,6 @@
               </Text>
             </TouchableOpacity>
           </View>
->>>>>>> a9277699
         </Card>
         
         <StatsCards />
