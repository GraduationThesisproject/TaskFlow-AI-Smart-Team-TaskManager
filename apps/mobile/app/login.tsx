--- conflicted
+++ resolved
@@ -14,19 +14,6 @@
   };
 
   return (
-<<<<<<< HEAD
-    <ScrollView contentContainerStyle={{ flexGrow: 1 }} style={{ flex: 1, backgroundColor: colors.background }}>
-      <View style={{ flex: 1, padding: 16, justifyContent: 'center' }}>
-        <Card style={{ padding: 16, marginBottom: 16 }}>
-          <Text style={[TextStyles.heading.h1, { color: colors.foreground, textAlign: 'center' }]}>Login</Text>
-        </Card>
-        <LoginForm 
-          onSignup={() => router.replace('/register')} 
-          onForgotPassword={handleForgotPassword}
-        />
-      </View>
-    </ScrollView>
-=======
     <View style={{ flex: 1, backgroundColor: colors.background }}>
       <ScrollView 
         contentContainerStyle={{ flexGrow: 1 }} 
@@ -42,6 +29,5 @@
         </View>
       </ScrollView>
     </View>
->>>>>>> 74f62d52
   );
 }