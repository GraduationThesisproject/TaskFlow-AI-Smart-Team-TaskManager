import 'react-native-get-random-values';
import FontAwesome from '@expo/vector-icons/FontAwesome';
import { useFonts } from 'expo-font';
import { Stack } from 'expo-router';
import * as SplashScreen from 'expo-splash-screen';
import { useEffect } from 'react';
import 'react-native-reanimated';
import { Provider } from 'react-redux';
<<<<<<< HEAD
import { GestureHandlerRootView } from 'react-native-gesture-handler';

import { ThemeProvider } from '@/components/ThemeProvider';
import { store, useAppDispatch, useAppSelector } from '@/store';
=======
import { PersistGate } from 'redux-persist/integration/react';

import { ThemeProvider } from '@/components/ThemeProvider';
import { FontConfig } from '@/constants/Fonts';
import { store, persistor, useAppDispatch, useAppSelector } from '@/store';
>>>>>>> 8ca25581
import { checkAuthStatus } from '@/store/slices/authSlice';

export {
  // Catch any errors thrown by the Layout component.
  ErrorBoundary,
} from 'expo-router';

export const unstable_settings = {
  // Ensure that reloading on `/modal` keeps a back button present.
  initialRouteName: '(tabs)',
};

// Prevent the splash screen from auto-hiding before asset loading is complete.
SplashScreen.preventAutoHideAsync();

export default function RootLayout() {
  const [loaded, error] = useFonts({
    // Load fonts individually to avoid conflicts
    'SpaceMono-Regular': require('../assets/fonts/SpaceMono-Regular.ttf'),
    'Poppins-Regular': require('../assets/fonts/Poppins-Regular.ttf'),
    'Poppins-Medium': require('../assets/fonts/Poppins-Medium.ttf'),
    'Poppins-SemiBold': require('../assets/fonts/Poppins-SemiBold.ttf'),
    'Poppins-Bold': require('../assets/fonts/Poppins-Bold.ttf'),
    // FontAwesome icons - load separately to avoid conflicts
    ...FontAwesome.font,
  });

  // Expo Router uses Error Boundaries to catch errors in the navigation tree.
  useEffect(() => {
    if (error) {
      console.error('Font loading error:', error);
      // Don't throw the error, just log it to prevent app crash
      // throw error;
    }
  }, [error]);

  useEffect(() => {
    if (loaded) {
      SplashScreen.hideAsync();
    }
  }, [loaded]);

  if (!loaded) {
    return null;
  }

  return <RootLayoutNav />;
}

function RootLayoutNav() {
  return (
<<<<<<< HEAD
    <GestureHandlerRootView style={{ flex: 1 }}>
      <Provider store={store}>
        <ThemeProvider>
          <AuthGate />
        </ThemeProvider>
      </Provider>
    </GestureHandlerRootView>
=======
    <Provider store={store}>
      <PersistGate loading={null} persistor={persistor}>
        <ThemeProvider>
          <AuthGate />
        </ThemeProvider>
      </PersistGate>
    </Provider>
>>>>>>> 8ca25581
  );
}

function AuthGate() {
  // const dispatch = useAppDispatch();
  // const { isAuthenticated, isLoading } = useAppSelector((state) => state.auth);

  // // On app start, check auth status (reads token from storage and fetches profile with timeout)
  // useEffect(() => {
  //   dispatch(checkAuthStatus());
  // }, [dispatch]);

  // // Optional: show splash/blank while determining auth
  // if (isLoading) {
  //   return null;
  // }

  // if (!isAuthenticated) {
  //   // Unauthenticated: expose only login screen to prevent access to other screens
    return (
      <Stack>
<<<<<<< HEAD
        {/* <Stack.Screen name="taskcard" options={{ headerShown: false }} />
        <Stack.Screen name="(tabs)" options={{ headerShown: false }} />
        <Stack.Screen name="login" options={{ headerShown: false }} /> */}
      {/* </Stack>
=======
        <Stack.Screen name="login" options={{ headerShown: false }} />
        <Stack.Screen name="register" options={{ headerShown: false }} />
      </Stack>
>>>>>>> 8ca25581
    );
  }

  // Authenticated: show main tabs (workspace section lives under tabs/index)
  return (
    <Stack>*/}
      <Stack.Screen name="(tabs)" options={{ headerShown: false }} /> 
      <Stack.Screen name="modal" options={{ presentation: 'modal' }} />
    </Stack>
  );
}
<|MERGE_RESOLUTION|>--- conflicted
+++ resolved
@@ -6,18 +6,13 @@
 import { useEffect } from 'react';
 import 'react-native-reanimated';
 import { Provider } from 'react-redux';
-<<<<<<< HEAD
 import { GestureHandlerRootView } from 'react-native-gesture-handler';
+import { PersistGate } from 'redux-persist/integration/react';
 
 import { ThemeProvider } from '@/components/ThemeProvider';
 import { store, useAppDispatch, useAppSelector } from '@/store';
-=======
-import { PersistGate } from 'redux-persist/integration/react';
-
-import { ThemeProvider } from '@/components/ThemeProvider';
 import { FontConfig } from '@/constants/Fonts';
 import { store, persistor, useAppDispatch, useAppSelector } from '@/store';
->>>>>>> 8ca25581
 import { checkAuthStatus } from '@/store/slices/authSlice';
 
 export {
@@ -69,7 +64,6 @@
 
 function RootLayoutNav() {
   return (
-<<<<<<< HEAD
     <GestureHandlerRootView style={{ flex: 1 }}>
       <Provider store={store}>
         <ThemeProvider>
@@ -77,7 +71,6 @@
         </ThemeProvider>
       </Provider>
     </GestureHandlerRootView>
-=======
     <Provider store={store}>
       <PersistGate loading={null} persistor={persistor}>
         <ThemeProvider>
@@ -85,7 +78,6 @@
         </ThemeProvider>
       </PersistGate>
     </Provider>
->>>>>>> 8ca25581
   );
 }
 
@@ -107,16 +99,13 @@
   //   // Unauthenticated: expose only login screen to prevent access to other screens
     return (
       <Stack>
-<<<<<<< HEAD
         {/* <Stack.Screen name="taskcard" options={{ headerShown: false }} />
         <Stack.Screen name="(tabs)" options={{ headerShown: false }} />
         <Stack.Screen name="login" options={{ headerShown: false }} /> */}
       {/* </Stack>
-=======
         <Stack.Screen name="login" options={{ headerShown: false }} />
         <Stack.Screen name="register" options={{ headerShown: false }} />
       </Stack>
->>>>>>> 8ca25581
     );
   }
 
