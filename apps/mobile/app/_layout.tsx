import 'react-native-get-random-values';
import FontAwesome from '@expo/vector-icons/FontAwesome';
import { useFonts } from 'expo-font';
import { Stack } from 'expo-router';
import * as SplashScreen from 'expo-splash-screen';
import { useEffect, useState } from 'react';
import 'react-native-reanimated';
import { Provider } from 'react-redux';
import { GestureHandlerRootView } from 'react-native-gesture-handler';
import { PersistGate } from 'redux-persist/integration/react';

import { ThemeProvider } from '@/components/ThemeProvider';
import { FontConfig } from '@/constants/Fonts';
import { store, persistor, useAppDispatch, useAppSelector } from '@/store';
import { checkAuthStatus } from '@/store/slices/authSlice';
import { SocketProvider } from '@/contexts/SocketContext';
import { ToastProvider } from '@/components/common/ToastProvider';
import AsyncStorage from '@react-native-async-storage/async-storage';

export {
  // Catch any errors thrown by the Layout component.
  ErrorBoundary,
} from 'expo-router';

export const unstable_settings = {
  // Ensure that reloading on `/modal` keeps a back button present.
  initialRouteName: '(tabs)',
};

// Prevent the splash screen from auto-hiding before asset loading is complete.
SplashScreen.preventAutoHideAsync();

export default function RootLayout() {
  const [loaded, error] = useFonts({
    // Load only essential fonts to avoid conflicts
    'SpaceMono-Regular': require('../assets/fonts/SpaceMono-Regular.ttf'),
    
    // Poppins fonts (only load what exists)
    'Poppins-Regular': require('../assets/fonts/Poppins-Regular.ttf'),
    'Poppins-Medium': require('../assets/fonts/Poppins-Medium.ttf'),
    'Poppins-SemiBold': require('../assets/fonts/Poppins-SemiBold.ttf'),
    'Poppins-Bold': require('../assets/fonts/Poppins-Bold.ttf'),
    'Poppins-Light': require('../assets/fonts/Poppins-Light.ttf'),
    
    // FontAwesome icons
    ...FontAwesome.font,
  });

  // Expo Router uses Error Boundaries to catch errors in the navigation tree.
  useEffect(() => {
    if (error) {
      console.error('Font loading error:', error);
      // Don't throw the error, just log it to prevent app crash
      // throw error;
    }
  }, [error]);

  useEffect(() => {
    if (loaded) {
      SplashScreen.hideAsync();
    }
  }, [loaded]);

  // Fallback: Ensure the splash screen is hidden even if font loading stalls on web
  useEffect(() => {
    const t = setTimeout(() => {
      SplashScreen.hideAsync().catch(() => {});
    }, 6000);
    return () => clearTimeout(t);
  }, []);

  if (!loaded) {
    return null;
  }

  return <RootLayoutNav />;
}

function RootLayoutNav() {
  return (
    <GestureHandlerRootView style={{ flex: 1 }}>
    <Provider store={store}>
      <PersistGate loading={null} persistor={persistor}>
        <SocketProvider>
          <ThemeProvider>
            <ToastProvider>
              <AuthGate />
            </ToastProvider>
          </ThemeProvider>
        </SocketProvider>
      </PersistGate>
    </Provider>
    </GestureHandlerRootView>
  );
}

function AuthGate() {
  const dispatch = useAppDispatch();
  const { isAuthenticated, isLoading } = useAppSelector((state) => state.auth);
  const [hasOnboardingValue, setHasOnboardingValue] = useState<null | boolean>(null);
  const devAlwaysShowOnboarding = true; // Force onboarding every launch for development testing

  // // On app start, check auth status (reads token from storage and fetches profile with timeout)
  useEffect(() => {
    dispatch(checkAuthStatus());
  }, [dispatch]);

<<<<<<< HEAD
  // // Optional: show splash/blank while determining auth
  if (isLoading) {
=======
  // Check onboarding flag
  useEffect(() => {
    (async () => {
      try {
        const v = await AsyncStorage.getItem('hasSeenOnboarding');
        setHasOnboardingValue(v === 'true');
      } catch {
        setHasOnboardingValue(false);
      }
    })();
  }, []);

  // Optional: show splash/blank while determining auth
  if (isLoading || hasOnboardingValue === null) {
>>>>>>> 8bc30b91
    return null;
  }

  if (!isAuthenticated) {
<<<<<<< HEAD
    // Unauthenticated: expose only login screen to prevent access to other screens
    return (
      <Stack>
        <Stack.Screen name="login" options={{ headerShown: false }} />
        <Stack.Screen name="register" options={{ headerShown: false }} />
      </Stack>
    );
  }
  if (!isAuthenticated) {
    // Unauthenticated: expose auth screens
=======
    // If onboarding not completed, only show onboarding route
    if (devAlwaysShowOnboarding || !hasOnboardingValue) {
      return (
        <Stack>
          <Stack.Screen name="onboarding" options={{ headerShown: false }} />
        </Stack>
      );
    }

    // Otherwise, show auth routes
>>>>>>> 8bc30b91
    return (
      <Stack>
        <Stack.Screen name="login" options={{ headerShown: false }} />
        <Stack.Screen name="register" options={{ headerShown: false }} />
        <Stack.Screen name="forgot-password" options={{ headerShown: false }} />
        <Stack.Screen name="verify-code" options={{ headerShown: false }} />
        <Stack.Screen name="reset-password" options={{ headerShown: false }} />
      </Stack>
    );
  }

  // Authenticated: show main tabs (workspace section lives under tabs/index)
  return (
    <Stack>
      <Stack.Screen name="(tabs)" options={{ headerShown: false }} /> 
      <Stack.Screen name="modal" options={{ presentation: 'modal' }} />
    </Stack>
  );
}




<|MERGE_RESOLUTION|>--- conflicted
+++ resolved
@@ -105,10 +105,6 @@
     dispatch(checkAuthStatus());
   }, [dispatch]);
 
-<<<<<<< HEAD
-  // // Optional: show splash/blank while determining auth
-  if (isLoading) {
-=======
   // Check onboarding flag
   useEffect(() => {
     (async () => {
@@ -123,23 +119,10 @@
 
   // Optional: show splash/blank while determining auth
   if (isLoading || hasOnboardingValue === null) {
->>>>>>> 8bc30b91
     return null;
   }
 
   if (!isAuthenticated) {
-<<<<<<< HEAD
-    // Unauthenticated: expose only login screen to prevent access to other screens
-    return (
-      <Stack>
-        <Stack.Screen name="login" options={{ headerShown: false }} />
-        <Stack.Screen name="register" options={{ headerShown: false }} />
-      </Stack>
-    );
-  }
-  if (!isAuthenticated) {
-    // Unauthenticated: expose auth screens
-=======
     // If onboarding not completed, only show onboarding route
     if (devAlwaysShowOnboarding || !hasOnboardingValue) {
       return (
@@ -150,7 +133,6 @@
     }
 
     // Otherwise, show auth routes
->>>>>>> 8bc30b91
     return (
       <Stack>
         <Stack.Screen name="login" options={{ headerShown: false }} />
