--- conflicted
+++ resolved
@@ -39,10 +39,6 @@
       // Use real authentication
       console.log('🔧 Using real authentication service');
       const response = await axiosInstance.post('/auth/login', credentials);
-<<<<<<< HEAD
-      if (response.data.data?.token) await AsyncStorage.setItem('token', response.data.data.token);
-=======
->>>>>>> 85049329
       return response.data;
     } catch (error) {
       console.error('Error logging in:', error);
@@ -122,11 +118,7 @@
   static async oauthLogin(oauthData: OAuthUserData): Promise<ApiResponse<AuthResponse>> {
     try {
       const response = await axiosInstance.post('/auth/oauth/login', oauthData);
-<<<<<<< HEAD
-      if (response.data.data?.token) await AsyncStorage.setItem('token', response.data.data.token);
-=======
       if (response.data.data?.token) await setAuthToken(response.data.data.token);
->>>>>>> 85049329
       return response.data;
     } catch (error) {
       console.error('Error with OAuth login:', error);
@@ -137,11 +129,7 @@
   static async oauthRegister(oauthData: OAuthUserData): Promise<ApiResponse<AuthResponse>> {
     try {
       const response = await axiosInstance.post('/auth/oauth/register', oauthData);
-<<<<<<< HEAD
-      if (response.data.data?.token) await AsyncStorage.setItem('token', response.data.data.token);
-=======
       if (response.data.data?.token) await setAuthToken(response.data.data.token);
->>>>>>> 85049329
       return response.data;
     } catch (error) {
       console.error('Error with OAuth registration:', error);
@@ -163,11 +151,7 @@
   static async verifyEmail(verificationData: EmailVerificationData): Promise<ApiResponse<AuthResponse>> {
     try {
       const response = await axiosInstance.post('/auth/verify-email', verificationData);
-<<<<<<< HEAD
-      if (response.data.data?.token) await AsyncStorage.setItem('token', response.data.data.token);
-=======
       if (response.data.data?.token) await setAuthToken(response.data.data.token);
->>>>>>> 85049329
       return response.data;
     } catch (error) {
       console.error('Error verifying email:', error);
