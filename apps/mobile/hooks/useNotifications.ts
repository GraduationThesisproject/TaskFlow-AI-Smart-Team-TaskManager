import { useEffect, useCallback, useRef } from 'react';
import { env } from '../config/env';
import { useAppDispatch, useAppSelector } from '../store';
import type { RootState } from '../store';
import {
  fetchNotifications,
  markNotificationAsRead,
  markAllNotificationsAsRead,
  deleteNotification as deleteNotificationAction,
  clearReadNotifications,
  clearAllNotifications as clearAllNotificationsAction,
  clearWorkspaceNotifications,
  clearError,
} from '../store/slices/notificationSlice';
import { useSocketContext } from '../contexts/SocketContext';
import { useToast } from '../components/common/ToastProvider';

import type { UseNotificationsReturn } from '../types/dash.types';

export const useNotifications = (): UseNotificationsReturn => {
  const dispatch = useAppDispatch();
  const { notifications, stats, loading, error } = useAppSelector((state: RootState) => state.notifications);
  const token = useAppSelector((state: RootState) => state.auth.token);
  const realTimePref = useAppSelector((state: RootState) => state.auth.user?.preferences?.notifications?.realTime as any);
  const realTimeEnabled = (() => {
    if (realTimePref && typeof realTimePref === 'object') {
      try { return Object.values(realTimePref).some(Boolean); } catch { return true; }
    }
    return realTimePref ?? true;
  })();

  // Socket integration
  const { 
    notificationSocket, 
    isConnected, 
    markNotificationAsRead: socketMarkAsRead,
    markAllNotificationsAsRead: socketMarkAllAsRead,
    getUnreadCount,
    getRecentNotifications
  } = useSocketContext();
  
  // Toast integration
  const toast = useToast();
  
  // Track processed notifications to prevent infinite loops
  const processedNotifications = useRef<Set<string>>(new Set());

  // Cleanup processed notifications periodically to prevent memory leaks
  useEffect(() => {
    const interval = setInterval(() => {
      processedNotifications.current.clear();
    }, 60000); // Clear every minute

    return () => clearInterval(interval);
  }, []);

<<<<<<< HEAD
  // Show toast notifications for new notifications
=======
  // Auto-clear old workspace creation notifications on app startup
  useEffect(() => {
    if (!notifications.length) return;

    // Find and auto-mark ALL workspace creation notifications as read (not just old ones)
    const workspaceCreationNotifications = notifications.filter(notification => 
      notification.title === 'Workspace Created' || 
      notification.message?.includes('Successfully created workspace') ||
      notification.message?.includes('was created successfully')
    );

    // Mark ALL workspace creation notifications as read immediately
    workspaceCreationNotifications.forEach(notification => {
      if (!notification.isRead) {
        markAsRead(notification._id);
      }
    });
  }, [notifications, markAsRead]);

  // Auto-clear old workspace status notifications (archived/restored) on app startup
  useEffect(() => {
    if (!notifications.length) return;

    // Find workspace status notifications that are older than 1 hour
    const workspaceStatusNotifications = notifications.filter(notification => {
      const isWorkspaceStatus = 
        notification.title === 'Workspace restored' || 
        notification.title === 'Workspace archived' ||
        notification.type === 'workspace_restored' ||
        notification.type === 'workspace_archived';
      
      if (!isWorkspaceStatus) return false;
      
      // Check if notification is older than 1 hour
      const notificationTime = new Date(notification.createdAt).getTime();
      const oneHourAgo = Date.now() - (60 * 60 * 1000);
      return notificationTime < oneHourAgo;
    });

    // Clear old workspace status notifications
    if (workspaceStatusNotifications.length > 0) {
      console.log('🧹 Clearing old workspace status notifications:', workspaceStatusNotifications.length);
      dispatch(clearWorkspaceNotifications());
    }
  }, [notifications, dispatch]);

  // Show toast notifications for new notifications (excluding workspace creation notifications)
>>>>>>> be939f78
  useEffect(() => {
    if (!notifications.length) return;

    const latestNotification = notifications[0];
    if (!latestNotification || processedNotifications.current.has(latestNotification._id)) return;

<<<<<<< HEAD
=======
    // Skip workspace creation notifications to prevent duplicate success messages
    const isWorkspaceCreationNotification = 
      latestNotification.title === 'Workspace Created' || 
      latestNotification.title === 'Workspace created' ||
      latestNotification.message?.includes('Successfully created workspace') ||
      latestNotification.message?.includes('was created successfully') ||
      latestNotification.message?.includes('workspace') && latestNotification.message?.includes('created') ||
      latestNotification.type === 'workspace_created' ||
      latestNotification.message?.toLowerCase().includes('workspace') && latestNotification.message?.toLowerCase().includes('created');
    
    if (isWorkspaceCreationNotification) {
      processedNotifications.current.add(latestNotification._id);
      // Auto-mark workspace creation notifications as read to prevent them from showing again
      markAsRead(latestNotification._id);
      return;
    }

>>>>>>> be939f78
    processedNotifications.current.add(latestNotification._id);

    // Show toast notification based on type
    switch (latestNotification.type) {
      case 'error':
        toast.error(latestNotification.message);
        break;
      case 'warning':
        toast.warning(latestNotification.message);
        break;
      case 'success':
        toast.success(latestNotification.message);
        break;
      default:
        toast.info(latestNotification.message);
    }
  }, [notifications, toast]);

  // Initialize socket-based notifications when connected
  useEffect(() => {
    if (!isConnected || !realTimeEnabled) return;

    console.log('🔌 Socket connected, initializing notification data');
    
    // Fetch initial data via socket
    getUnreadCount();
    getRecentNotifications(50);
  }, [isConnected, realTimeEnabled, getUnreadCount, getRecentNotifications]);

  const fetchNotificationsHandler = useCallback((params?: any) => {
    if (!token || !realTimeEnabled) return;
    if (env.ENABLE_DEBUG) console.log('🔔 Fetching notifications from Redux...');
    dispatch(fetchNotifications(params));
  }, [dispatch, token, realTimeEnabled]);

  const markAsRead = useCallback((notificationId: string) => {
    if (!token || !realTimeEnabled) return;
    if (env.ENABLE_DEBUG) console.log('✅ Marking notification as read:', notificationId);
    
    // Use socket if connected, otherwise fall back to Redux action
    if (isConnected) {
      socketMarkAsRead(notificationId);
    } else {
      dispatch(markNotificationAsRead(notificationId));
    }
  }, [dispatch, token, realTimeEnabled, isConnected, socketMarkAsRead]);

  const markAllAsRead = useCallback(() => {
    if (!token || !realTimeEnabled) return;
    if (env.ENABLE_DEBUG) console.log('✅ Marking all notifications as read');
    
    // Use socket if connected, otherwise fall back to Redux action
    if (isConnected) {
      socketMarkAllAsRead();
    } else {
      dispatch(markAllNotificationsAsRead());
    }
  }, [dispatch, token, realTimeEnabled, isConnected, socketMarkAllAsRead]);

  const deleteNotification = useCallback((notificationId: string) => {
    if (!token || !realTimeEnabled) return;
    if (env.ENABLE_DEBUG) console.log('🗑️ Deleting notification:', notificationId);
    dispatch(deleteNotificationAction(notificationId));
  }, [dispatch, token, realTimeEnabled]);

  const clearReadNotificationsHandler = useCallback(() => {
    if (!token || !realTimeEnabled) return;
    if (env.ENABLE_DEBUG) console.log('🧹 Clearing read notifications');
    dispatch(clearReadNotifications());
  }, [dispatch, token, realTimeEnabled]);

  const clearAllNotificationsHandler = useCallback(() => {
    if (!token || !realTimeEnabled) return;
    if (env.ENABLE_DEBUG) console.log('🧹 Clearing all notifications');
    dispatch(clearAllNotificationsAction());
  }, [dispatch, token, realTimeEnabled]);

  const clearErrorHandler = useCallback(() => {
    dispatch(clearError());
  }, [dispatch]);

  // Initial REST sync; socket real-time updates are handled in notificationsSocketMiddleware
  useEffect(() => {
    if (token && realTimeEnabled) {
      fetchNotificationsHandler();
<<<<<<< HEAD
=======
      
      // Clear any existing workspace creation notifications to prevent them from showing on app start
      setTimeout(() => {
        const state = store.getState() as any;
        const notifications = state.notifications.notifications || [];
        const workspaceCreationNotifications = notifications.filter((n: any) => {
          const isWorkspaceCreation = 
            n.title === 'Workspace Created' || 
            n.title === 'Workspace created' ||
            n.message?.includes('Successfully created workspace') ||
            n.message?.includes('was created successfully') ||
            n.message?.includes('workspace') && n.message?.includes('created') ||
            n.type === 'workspace_created' ||
            n.message?.toLowerCase().includes('workspace') && n.message?.toLowerCase().includes('created');
          return isWorkspaceCreation;
        });
        
        if (workspaceCreationNotifications.length > 0) {
          console.log('🗑️ Clearing workspace creation notifications on app start:', workspaceCreationNotifications.length);
          workspaceCreationNotifications.forEach((notification: any) => {
            dispatch(deleteNotificationAction(notification._id));
          });
        }
      }, 1000); // Small delay to ensure notifications are loaded
>>>>>>> be939f78
    }
  }, [token, realTimeEnabled, fetchNotificationsHandler]);

  return {
    notifications,
    stats,
    loading,
    error,
    fetchNotifications: fetchNotificationsHandler,
    markAsRead,
    markAllAsRead,
    deleteNotification,
    clearReadNotifications: clearReadNotificationsHandler,
    clearAllNotifications: clearAllNotificationsHandler,
    clearError: clearErrorHandler,
  };
};<|MERGE_RESOLUTION|>--- conflicted
+++ resolved
@@ -54,9 +54,6 @@
     return () => clearInterval(interval);
   }, []);
 
-<<<<<<< HEAD
-  // Show toast notifications for new notifications
-=======
   // Auto-clear old workspace creation notifications on app startup
   useEffect(() => {
     if (!notifications.length) return;
@@ -104,15 +101,12 @@
   }, [notifications, dispatch]);
 
   // Show toast notifications for new notifications (excluding workspace creation notifications)
->>>>>>> be939f78
   useEffect(() => {
     if (!notifications.length) return;
 
     const latestNotification = notifications[0];
     if (!latestNotification || processedNotifications.current.has(latestNotification._id)) return;
 
-<<<<<<< HEAD
-=======
     // Skip workspace creation notifications to prevent duplicate success messages
     const isWorkspaceCreationNotification = 
       latestNotification.title === 'Workspace Created' || 
@@ -130,7 +124,6 @@
       return;
     }
 
->>>>>>> be939f78
     processedNotifications.current.add(latestNotification._id);
 
     // Show toast notification based on type
@@ -216,8 +209,6 @@
   useEffect(() => {
     if (token && realTimeEnabled) {
       fetchNotificationsHandler();
-<<<<<<< HEAD
-=======
       
       // Clear any existing workspace creation notifications to prevent them from showing on app start
       setTimeout(() => {
@@ -242,7 +233,6 @@
           });
         }
       }, 1000); // Small delay to ensure notifications are loaded
->>>>>>> be939f78
     }
   }, [token, realTimeEnabled, fetchNotificationsHandler]);
 
