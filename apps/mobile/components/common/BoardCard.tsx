import React from 'react';
import { StyleSheet, TouchableOpacity, View as RNView } from 'react-native';
import { Card, Text } from '@/components/Themed';
import { useThemeColors } from '@/components/ThemeProvider';
import { TextStyles } from '@/constants/Fonts';

export interface BoardCardProps {
  board: any;
  onPress?: () => void;
  style?: any;
}

export default function BoardCard({ board, onPress, style }: BoardCardProps) {
  const colors = useThemeColors();
  const themeColor = board?.theme?.color || colors.primary;
  const bgImage = board?.theme?.background?.url;

  return (
    <TouchableOpacity activeOpacity={0.85} onPress={onPress} style={style}>
      <Card style={[styles.boardTile, { backgroundColor: colors.card, borderColor: colors.border }]}> 
<<<<<<< HEAD
        {/* Enhanced Gradient Header */}
        <LinearGradient
          colors={[themeColor, themeColor + 'DD', themeColor + 'AA']}
          start={{ x: 0, y: 0 }}
          end={{ x: 1, y: 1 }}
          style={styles.tileHeader}
        >
          <RNView style={styles.headerContent}>
            <RNView style={styles.iconContainer}>
              <FontAwesome
                name={getBoardIcon(boardType)}
                size={22}
                color="white"
              />
            </RNView>
            {!!bgImage && <RNView pointerEvents="none" style={styles.headerOverlay} />}
            {!!onToggleArchive && (
              <TouchableOpacity
                onPress={(e: any) => {
                  // Prevent parent TouchableOpacity from firing
                  if (e && typeof e.stopPropagation === 'function') {
                    e.stopPropagation();
                  }
                  onToggleArchive(board);
                }}
                style={[styles.headerActionBtn, { backgroundColor: 'rgba(0,0,0,0.25)', borderColor: 'rgba(255,255,255,0.35)' }]}
                accessibilityLabel={isArchived ? 'Restore board' : 'Archive board'}
                hitSlop={{ top: 8, bottom: 8, left: 8, right: 8 }}
              >
                <FontAwesome name={isArchived ? 'undo' : 'archive'} size={12} color="#fff" />
              </TouchableOpacity>
            )}
          </RNView>
        </LinearGradient>

        {/* Enhanced Content */}
        <RNView style={styles.contentContainer}>
          {/* Title row with status */}
          <RNView style={{ flexDirection: 'row', alignItems: 'center', gap: 8 }}>
            <Text
              style={[TextStyles.body.medium, { color: colors.foreground, fontWeight: '700' }]}
              numberOfLines={1}
              ellipsizeMode="tail"
            >
              {(board?.name ? String(board.name) : 'Untitled Board').slice(0, 5)}{(board?.name && String(board.name).length > 5) ? '…' : ''}
            </Text>
            <RNView style={[styles.statusChipInline, { backgroundColor: (isArchived ? colors.warning : colors.success) + '15' }]}> 
              <FontAwesome
                name={isArchived ? 'archive' : 'check'}
                size={10}
                color={isArchived ? colors.warning : colors.success}
                style={{ marginRight: 4 }}
              />
              <Text style={[TextStyles.caption.small, { color: isArchived ? colors.warning : colors.success, fontWeight: '600' }]}> 
                {isArchived ? 'Archived' : 'Active'}
              </Text>
            </RNView>
          </RNView>

          {/* Enhanced Meta Section */}
          <RNView style={[styles.tileMeta, { borderTopColor: colors.border + '40' }]}> 
            <RNView style={[styles.typeChip, { backgroundColor: themeColor + '15' }]}>
              <FontAwesome
                name={getBoardIcon(boardType)}
                size={12}
                color={themeColor}
                style={{ marginRight: 4 }}
              />
              <Text style={[TextStyles.caption.small, { color: themeColor, fontWeight: '600' }]}>
                {getBoardTypeLabel(boardType)}
              </Text>
            </RNView>
            
            {typeof board?.taskCount === 'number' && (
              <RNView style={[styles.taskChip, { backgroundColor: colors.muted + '30' }]}>
                <Text style={[TextStyles.caption.small, { color: colors['muted-foreground'], fontWeight: '500' }]}>
                  📋 {board.taskCount} tasks
                </Text>
              </RNView>
            )}
            
            {board?.createdAt && (
              <RNView style={[styles.timeChip, { backgroundColor: colors.muted + '30' }]}>
                <FontAwesome
                  name="clock-o"
                  size={10}
                  color={colors['muted-foreground']}
                  style={{ marginRight: 4 }}
                />
                <Text style={[TextStyles.caption.small, { color: colors['muted-foreground'], fontWeight: '500' }]}>
                  {formatCreatedDate(board.createdAt)}
                </Text>
              </RNView>
            )}

            
          </RNView>
=======
        {/* Accent header or background */}
        <RNView style={[styles.tileHeader, { backgroundColor: themeColor }]}> 
          {!!bgImage && <RNView style={styles.headerOverlay} />}
        </RNView>

        {/* Content */}
        <Text style={[TextStyles.body.medium, { color: colors.foreground }]} numberOfLines={1}>
          {board?.name || 'Untitled Board'}
        </Text>
        {!!board?.description && (
          <Text style={[TextStyles.caption.small, { color: colors['muted-foreground'], marginTop: 4 }]} numberOfLines={2}>
            {board.description}
          </Text>
        )}

        <RNView style={[styles.tileMeta, { borderTopColor: colors.border }]}> 
          <Text style={[TextStyles.caption.small, { color: colors['muted-foreground'] }]}>Type: {board?.type || 'kanban'}</Text>
>>>>>>> e8ed72ef
        </RNView>
      </Card>
    </TouchableOpacity>
  );
}

const styles = StyleSheet.create({
<<<<<<< HEAD
  boardTile: { 
    borderWidth: StyleSheet.hairlineWidth, 
    borderRadius: 20, 
    padding: 16,
    overflow: 'hidden',
    shadowOpacity: 0.12,
    shadowRadius: 12,
    shadowOffset: { width: 0, height: 6 },
    elevation: 6,
  },
  tileHeader: { 
    height: 70, 
    borderRadius: 16, 
    marginBottom: 12,
    position: 'relative',
  },
  headerContent: {
    flex: 1,
    alignItems: 'center',
    justifyContent: 'center',
    position: 'relative',
  },
  iconContainer: {
    width: 44,
    height: 44,
    borderRadius: 22,
    backgroundColor: 'rgba(255, 255, 255, 0.2)',
    alignItems: 'center',
    justifyContent: 'center',
    shadowColor: '#000',
    shadowOpacity: 0.1,
    shadowRadius: 8,
    shadowOffset: { width: 0, height: 2 },
    elevation: 3,
  },
  headerOverlay: { 
    ...StyleSheet.absoluteFillObject, 
    borderRadius: 16, 
    opacity: 0.15 
  },
  headerActionBtn: {
    position: 'absolute',
    top: 8,
    right: 8,
    paddingHorizontal: 8,
    paddingVertical: 6,
    borderRadius: 10,
    borderWidth: StyleSheet.hairlineWidth,
  },
  contentContainer: {
    flex: 1,
    justifyContent: 'space-between',
  },
  tileMeta: { 
    borderTopWidth: 1, 
    marginTop: 12, 
    paddingTop: 12,
    flexDirection: 'row',
    alignItems: 'center',
    gap: 8,
    flexWrap: 'wrap',
  },
  typeChip: {
    paddingHorizontal: 12,
    paddingVertical: 4,
    borderRadius: 12,
    flexDirection: 'row',
    alignItems: 'center',
    minHeight: 24,
  },
  taskChip: {
    paddingHorizontal: 12,
    paddingVertical: 4,
    borderRadius: 12,
    minHeight: 24,
    justifyContent: 'center',
  },
  timeChip: {
    paddingHorizontal: 12,
    paddingVertical: 4,
    borderRadius: 12,
    minHeight: 24,
    flexDirection: 'row',
    alignItems: 'center',
    justifyContent: 'center',
  },
  statusChip: {
    paddingHorizontal: 10,
    paddingVertical: 4,
    borderRadius: 10,
    minHeight: 24,
    flexDirection: 'row',
    alignItems: 'center',
  },
  statusChipInline: {
    paddingHorizontal: 8,
    paddingVertical: 2,
    borderRadius: 10,
    minHeight: 20,
    flexDirection: 'row',
    alignItems: 'center',
  },
=======
  boardTile: { borderWidth: StyleSheet.hairlineWidth, borderRadius: 12, padding: 12 },
  tileHeader: { height: 48, borderRadius: 8, marginBottom: 10 },
  headerOverlay: { ...StyleSheet.absoluteFillObject, borderRadius: 8, opacity: 0.15 },
  tileMeta: { borderTopWidth: StyleSheet.hairlineWidth, marginTop: 10, paddingTop: 8 },
>>>>>>> e8ed72ef
});<|MERGE_RESOLUTION|>--- conflicted
+++ resolved
@@ -18,7 +18,6 @@
   return (
     <TouchableOpacity activeOpacity={0.85} onPress={onPress} style={style}>
       <Card style={[styles.boardTile, { backgroundColor: colors.card, borderColor: colors.border }]}> 
-<<<<<<< HEAD
         {/* Enhanced Gradient Header */}
         <LinearGradient
           colors={[themeColor, themeColor + 'DD', themeColor + 'AA']}
@@ -116,25 +115,6 @@
 
             
           </RNView>
-=======
-        {/* Accent header or background */}
-        <RNView style={[styles.tileHeader, { backgroundColor: themeColor }]}> 
-          {!!bgImage && <RNView style={styles.headerOverlay} />}
-        </RNView>
-
-        {/* Content */}
-        <Text style={[TextStyles.body.medium, { color: colors.foreground }]} numberOfLines={1}>
-          {board?.name || 'Untitled Board'}
-        </Text>
-        {!!board?.description && (
-          <Text style={[TextStyles.caption.small, { color: colors['muted-foreground'], marginTop: 4 }]} numberOfLines={2}>
-            {board.description}
-          </Text>
-        )}
-
-        <RNView style={[styles.tileMeta, { borderTopColor: colors.border }]}> 
-          <Text style={[TextStyles.caption.small, { color: colors['muted-foreground'] }]}>Type: {board?.type || 'kanban'}</Text>
->>>>>>> e8ed72ef
         </RNView>
       </Card>
     </TouchableOpacity>
@@ -142,7 +122,6 @@
 }
 
 const styles = StyleSheet.create({
-<<<<<<< HEAD
   boardTile: { 
     borderWidth: StyleSheet.hairlineWidth, 
     borderRadius: 20, 
@@ -245,10 +224,4 @@
     flexDirection: 'row',
     alignItems: 'center',
   },
-=======
-  boardTile: { borderWidth: StyleSheet.hairlineWidth, borderRadius: 12, padding: 12 },
-  tileHeader: { height: 48, borderRadius: 8, marginBottom: 10 },
-  headerOverlay: { ...StyleSheet.absoluteFillObject, borderRadius: 8, opacity: 0.15 },
-  tileMeta: { borderTopWidth: StyleSheet.hairlineWidth, marginTop: 10, paddingTop: 8 },
->>>>>>> e8ed72ef
 });