--- conflicted
+++ resolved
@@ -146,7 +146,6 @@
           <Text style={[TextStyles.body.small, { color: colors.foreground }]}>Remember me</Text>
         </TouchableOpacity>
 
-<<<<<<< HEAD
         <TouchableOpacity 
           onPress={() => onForgotPassword?.()} 
           style={styles.forgotPassword}
@@ -155,7 +154,6 @@
             Forgot your password?
           </Text>
         </TouchableOpacity>
-=======
         {onForgotPassword && (
           <TouchableOpacity 
             onPress={onForgotPassword} 
@@ -167,7 +165,6 @@
             </Text>
           </TouchableOpacity>
         )}
->>>>>>> 74f62d52
 
         <TouchableOpacity 
           onPress={handleSubmit} 
