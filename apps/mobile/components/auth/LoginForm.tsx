import React, { useState } from 'react';
import { StyleSheet, TouchableOpacity } from 'react-native';
import { Text, Card, View } from '../Themed';
import InputField from '../forms/InputField';
import { useThemeColors } from '../ThemeProvider';
import { TextStyles } from '@/constants/Fonts';
import { useAuth } from '../../hooks/useAuth';

interface LoginFormProps {
  onForgotPassword?: () => void;
  onSignup?: () => void;
  onSuccess?: () => void;
}

export default function LoginForm({
  onForgotPassword,
  onSignup,
  onSuccess
}: LoginFormProps) {
  const colors = useThemeColors();
  const { login, isLoading, error, clearAuthError } = useAuth();
  const [email, setEmail] = useState('');
  const [password, setPassword] = useState('');
  const [rememberMe, setRememberMe] = useState(true);
  const [emailError, setEmailError] = useState('');
  const [passwordError, setPasswordError] = useState('');
  const [submitting, setSubmitting] = useState(false);

  const validateEmail = (email: string) => {
    const emailRegex = /^[^\s@]+@[^\s@]+\.[^\s@]+$/;
    return emailRegex.test(email);
  };

  const validateForm = () => {
    let isValid = true;
    
    if (!email) {
      setEmailError('Email is required');
      isValid = false;
    } else if (!validateEmail(email)) {
      setEmailError('Please enter a valid email');
      isValid = false;
    } else {
      setEmailError('');
    }

    if (!password) {
      setPasswordError('Password is required');
      isValid = false;
    } else if (password.length < 8) {
      setPasswordError('Password must be at least 8 characters');
      isValid = false;
    } else {
      setPasswordError('');
    }

    return isValid;
  };

  const handleSubmit = async () => {
    if (!validateForm()) return;
    try {
      // Clear any general auth error before attempting login
      clearAuthError();
      setSubmitting(true);
      const result = await login({ email, password, rememberMe });
      if ((result as any)?.meta?.requestStatus === 'fulfilled') {
        onSuccess?.();
      }
    } catch (_) {
      // Error is handled in the auth slice; local UI will display via `error`
    } finally {
      setSubmitting(false);
    }
  };

  return (
    <Card style={styles.container}>
      <Text style={[TextStyles.heading.h1, { color: colors.foreground, textAlign: 'center' }]}>
        Welcome Back
      </Text>
      
      <Text style={[TextStyles.body.medium, { color: colors['muted-foreground'], textAlign: 'center', marginTop: 8 }]}>
        Sign in to your account to continue
      </Text>

      {error && (
        <View style={[styles.errorContainer, { backgroundColor: colors.error + '20' }]}>
          <Text style={[TextStyles.body.small, { color: colors.error }]}>
            {error}
          </Text>
        </View>
      )}

      <View style={styles.form}>
        <InputField
          label="Email"
          value={email}
          onChangeText={(val) => {
            if (error) clearAuthError();
            setEmail(val);
            if (emailError) setEmailError('');
          }}
          placeholder="Enter your email"
          keyboardType="email-address"
          autoCapitalize="none"
          autoCorrect={false}
          error={emailError}
          required
        />

        <InputField
          label="Password"
          value={password}
          onChangeText={(val) => {
            if (error) clearAuthError();
            setPassword(val);
            if (passwordError) setPasswordError('');
          }}
          placeholder="Enter your password"
          secureTextEntry
          error={passwordError}
          required
        />

        {/* Remember me toggle */}
        <TouchableOpacity
          onPress={() => setRememberMe((v) => !v)}
          style={styles.rememberMeContainer}
          activeOpacity={0.7}
        >
          <View
            style={[
              styles.checkbox,
              {
                borderColor: colors.border,
                backgroundColor: rememberMe ? colors.primary : 'transparent',
              }
            ]}
          >
            {/* simple check indicator */}
            {rememberMe ? (
              <Text style={[styles.checkmark, { color: colors['primary-foreground'] }]}>✓</Text>
            ) : null}
          </View>
          <Text style={[TextStyles.body.small, { color: colors.foreground }]}>Remember me</Text>
        </TouchableOpacity>

<<<<<<< HEAD
        <TouchableOpacity 
          onPress={() => onForgotPassword?.()} 
          style={styles.forgotPassword}
        >
          <Text style={[TextStyles.body.small, { color: colors.primary }]}>
            Forgot your password?
          </Text>
        </TouchableOpacity>
=======
        {onForgotPassword && (
          <TouchableOpacity 
            onPress={onForgotPassword} 
            style={styles.forgotPassword}
            activeOpacity={0.7}
          >
            <Text style={[TextStyles.body.small, { color: colors.primary }]}>
              Forgot your password?
            </Text>
          </TouchableOpacity>
        )}
>>>>>>> 8ca25581

        <TouchableOpacity 
          onPress={handleSubmit} 
          disabled={submitting || isLoading}
          style={[
            styles.submitButton, 
            { 
              backgroundColor: colors.primary, 
              opacity: (submitting || isLoading) ? 0.6 : 1 
            }
          ]}
          activeOpacity={0.8}
        >
          <Text style={[TextStyles.button, { color: colors['primary-foreground'], textAlign: 'center' }]}>
            {submitting || isLoading ? 'Signing In...' : 'Sign In'}
          </Text>
        </TouchableOpacity>
      </View>

      {onSignup && (
        <View style={styles.signupContainer}>
          <Text style={[TextStyles.body.medium, { color: colors['muted-foreground'] }]}>
            Don't have an account?{' '}
          </Text>
          <TouchableOpacity 
            onPress={onSignup}
            activeOpacity={0.7}
            style={styles.signupLink}
          >
            <Text style={[TextStyles.body.medium, { color: colors.primary }]}>
              Sign up
            </Text>
          </TouchableOpacity>
        </View>
      )}
    </Card>
  );
}

const styles = StyleSheet.create({
  container: {
    padding: 24,
    margin: 16,
  },
  form: {
    marginTop: 24,
  },
  errorContainer: {
    padding: 12,
    borderRadius: 8,
    marginTop: 16,
  },
  forgotPassword: {
    alignSelf: 'flex-end',
    marginTop: 8,
    marginBottom: 24,
  },
  submitButton: {
    marginTop: 16,
    paddingVertical: 16,
    paddingHorizontal: 24,
    borderRadius: 8,
    alignItems: 'center',
    justifyContent: 'center',
    minHeight: 48,
  },
  signupContainer: {
    flexDirection: 'row',
    justifyContent: 'center',
    marginTop: 24,
  },
  rememberMeContainer: {
    flexDirection: 'row',
    alignItems: 'center',
    marginTop: 16,
    paddingVertical: 8,
    paddingHorizontal: 4,
  },
  checkbox: {
    width: 20,
    height: 20,
    borderRadius: 4,
    marginRight: 12,
    borderWidth: 2,
    alignItems: 'center',
    justifyContent: 'center',
  },
  checkmark: {
    fontSize: 14,
    fontWeight: 'bold',
  },
  signupLink: {
    paddingVertical: 4,
    paddingHorizontal: 8,
  },
});<|MERGE_RESOLUTION|>--- conflicted
+++ resolved
@@ -146,7 +146,6 @@
           <Text style={[TextStyles.body.small, { color: colors.foreground }]}>Remember me</Text>
         </TouchableOpacity>
 
-<<<<<<< HEAD
         <TouchableOpacity 
           onPress={() => onForgotPassword?.()} 
           style={styles.forgotPassword}
@@ -155,7 +154,6 @@
             Forgot your password?
           </Text>
         </TouchableOpacity>
-=======
         {onForgotPassword && (
           <TouchableOpacity 
             onPress={onForgotPassword} 
@@ -167,7 +165,6 @@
             </Text>
           </TouchableOpacity>
         )}
->>>>>>> 8ca25581
 
         <TouchableOpacity 
           onPress={handleSubmit} 
