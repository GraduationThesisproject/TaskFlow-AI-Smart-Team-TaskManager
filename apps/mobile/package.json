--- conflicted
+++ resolved
@@ -14,12 +14,7 @@
   },
   "dependencies": {
     "@expo/vector-icons": "^14.1.0",
-<<<<<<< HEAD
-    "@react-native-async-storage/async-storage": "^2.1.2",
-    "@react-navigation/material-top-tabs": "^7.3.7",
-=======
     "@react-native-async-storage/async-storage": "^2.2.0",
->>>>>>> 8ca25581
     "@react-navigation/native": "^7.1.6",
     "@react-navigation/stack": "^7.4.8",
     "@reduxjs/toolkit": "^2.9.0",
