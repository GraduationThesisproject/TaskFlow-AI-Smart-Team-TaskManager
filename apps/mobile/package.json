--- conflicted
+++ resolved
@@ -30,12 +30,9 @@
     "expo-status-bar": "~2.2.3",
     "expo-system-ui": "~5.0.11",
     "expo-web-browser": "~14.2.0",
-<<<<<<< HEAD
     "lottie-ios": "^4.5.1",
     "lottie-react-native": "^7.3.4",
-=======
     "nodemailer": "^7.0.6",
->>>>>>> 412d3716
     "react": "19.0.0",
     "react-dom": "19.0.0",
     "react-native": "^0.79.5",
