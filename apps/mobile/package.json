{
  "name": "mobile",
  "main": "expo-router/entry",
  "version": "1.0.0",
  "scripts": {
    "start": "expo start",
    "android": "expo start --android",
    "ios": "expo start --ios",
    "web": "expo start --web",
    "test": "jest --watchAll"
  },
  "jest": {
    "preset": "jest-expo"
  },
  "dependencies": {
    "@expo/vector-icons": "^14.1.0",
    "@react-native-async-storage/async-storage": "^2.2.0",
    "@react-navigation/native": "^7.1.6",
    "@reduxjs/toolkit": "^2.9.0",
    "axios": "^1.11.0",
    "date-fns": "^4.1.0",
    "expo": "~53.0.22",
    "expo-font": "~13.3.2",
    "expo-image-picker": "^16.1.4",
    "expo-linking": "~7.1.7",
    "expo-router": "~5.1.5",
    "expo-splash-screen": "~0.30.10",
    "expo-status-bar": "~2.2.3",
    "expo-system-ui": "~5.0.11",
    "expo-web-browser": "~14.2.0",
    "lucide-react-native": "^0.542.0",
    "react": "19.0.0",
    "react-dom": "19.0.0",
    "react-native": "^0.79.5",
<<<<<<< HEAD
    "react-native-gesture-handler": "^2.28.0",
=======
    "react-native-get-random-values": "^1.11.0",
>>>>>>> 74f62d52
    "react-native-reanimated": "~3.17.4",
    "react-native-safe-area-context": "5.4.0",
    "react-native-screens": "~4.11.1",
    "react-native-web": "~0.20.0",
    "react-redux": "^9.2.0",
    "redux-persist": "^6.0.0",
    "redux-persist-transform-encrypt": "^5.1.1",
    "socket.io-client": "^4.8.1"
  },
  "devDependencies": {
    "@babel/core": "^7.25.2",
    "@types/react": "~19.0.10",
    "jest": "^29.2.1",
    "jest-expo": "~53.0.10",
    "react-test-renderer": "19.0.0",
    "typescript": "~5.8.3"
  },
  "private": true
}<|MERGE_RESOLUTION|>--- conflicted
+++ resolved
@@ -32,11 +32,8 @@
     "react": "19.0.0",
     "react-dom": "19.0.0",
     "react-native": "^0.79.5",
-<<<<<<< HEAD
     "react-native-gesture-handler": "^2.28.0",
-=======
     "react-native-get-random-values": "^1.11.0",
->>>>>>> 74f62d52
     "react-native-reanimated": "~3.17.4",
     "react-native-safe-area-context": "5.4.0",
     "react-native-screens": "~4.11.1",
