// Basic user information
export interface UserBasic {
  _id: string;
  email: string;
  name: string;
  avatar?: string;
  emailVerified: boolean;
  isActive: boolean;
  lastLogin?: string; // ISO format
  createdAt: string; // ISO format
  updatedAt: string; // ISO format
}

// User preferences
export interface UserPreferences {
  theme: {
    mode: 'light' | 'dark' | 'system';
    primaryColor?: string;
    accentColor?: string;
  };
  notifications: {
    email: boolean;
    push: boolean;
    marketing: boolean;
  };
  language: string;
  timezone: string;
  dateFormat: string;
  timeFormat: '12h' | '24h';
}

// User security settings
export interface UserSecurity {
  twoFactorEnabled: boolean;
  lastPasswordChange?: string; // ISO format
  loginAttempts: number;
  lockedUntil?: string; // ISO format
  passwordExpiresAt?: string; // ISO format
}

// User roles and permissions
export interface UserRoles {
  global: string[];
  workspaces: Record<string, string[]>; // workspaceId -> roles[]
  permissions: string[];
}

// Complete user object with all nested data
export interface User {
  user: UserBasic;
  preferences: UserPreferences;
  security: UserSecurity;
  roles: UserRoles;
}

<<<<<<< HEAD
// export type UserRole = 'admin' | 'user' | 'super_admin';
=======
// Backend response structure for /auth/me endpoint
export interface UserProfileResponse {
  user: UserBasic;
  preferences: UserPreferences;
  security: UserSecurity;
  roles: UserRoles;
}

// export type UserRole = 'admin' | 'user' | 'moderator';
>>>>>>> 89e01f4a
export const UserRole = {
  ADMIN: 'admin',
  USER: 'user',
  SUPER_ADMIN: 'super_admin',
} as const;

export type UserRole = typeof UserRole[keyof typeof UserRole];

export interface AuthState {
  user: User | null;
  token: string | null;
  isAuthenticated: boolean;
  isLoading: boolean;
  error: string | null;
}

// Login credentials interface
export interface LoginCredentials {
  email: string;
  password: string;
  rememberMe?: boolean;
}

// Register data interface
export interface RegisterData {
  email: string;
  password: string;
  name: string;
}

// Auth response from backend
export interface AuthResponse {
  user: User;
  token: string;
  message: string;
  success: boolean;
  refreshToken?: string;
}

// Add device info for session management
export interface DeviceInfo {
  deviceId?: string;
  deviceInfo?: {
    type: 'web' | 'mobile' | 'desktop';
    os?: string;
    browser?: string;
  };
}

// OAuth-specific types
export interface OAuthUserData {
  id: string;
  oauthId: string;
  email: string;
  name: string;
  avatar?: string;
  provider: 'google' | 'github';
}

export interface OAuthLoginData {
  id: string;
  provider: 'google' | 'github';
  oauthId: string;
  email: string;
  name: string;
  avatar?: string;
}

export interface OAuthCallbackData {
  code?: string;
  provider: 'google' | 'github';
}

export interface EmailVerificationData {
  email: string;
  code: string;
}

export interface ResendVerificationData {
  email: string;
}

export interface PasswordResetRequestData {
  email: string;
}

export interface PasswordResetData {
  token: string;
  email: string;
  newPassword: string;
}

// Extended register data for OAuth
export interface OAuthRegisterData extends OAuthUserData {
  // Additional fields can be added here if needed
}<|MERGE_RESOLUTION|>--- conflicted
+++ resolved
@@ -53,9 +53,6 @@
   roles: UserRoles;
 }
 
-<<<<<<< HEAD
-// export type UserRole = 'admin' | 'user' | 'super_admin';
-=======
 // Backend response structure for /auth/me endpoint
 export interface UserProfileResponse {
   user: UserBasic;
@@ -65,7 +62,6 @@
 }
 
 // export type UserRole = 'admin' | 'user' | 'moderator';
->>>>>>> 89e01f4a
 export const UserRole = {
   ADMIN: 'admin',
   USER: 'user',
