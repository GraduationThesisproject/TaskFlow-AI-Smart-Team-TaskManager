--- conflicted
+++ resolved
@@ -64,16 +64,7 @@
     // });
     
     if (isReadyToConnect) {
-<<<<<<< HEAD
       console.log('✅ Setting up authenticated socket connections for all namespaces');
-=======
-      // console.log('✅ Setting up authenticated socket connection');
-      setSocketOptions({
-        url: env.SOCKET_URL,
-        autoConnect: true,
-        auth: { token },
-      });
->>>>>>> 85316535
       setLastAttempt(new Date());
       setIsReady(true);
       
@@ -88,15 +79,7 @@
         systemSocket.connect();
       }
     } else if (!authLoading && (!isAuthenticated || !token)) {
-<<<<<<< HEAD
       console.log('❌ Disconnecting all socket connections - no authentication');
-=======
-      // console.log('❌ Clearing socket connection - no authentication');
-      setSocketOptions({
-        url: env.SOCKET_URL,
-        autoConnect: false,
-      });
->>>>>>> 85316535
       setLastAttempt(null);
       setIsReady(false);
       
@@ -112,16 +95,7 @@
   // Manual reconnect function
   const reconnect = () => {
     if (isReadyToConnect) {
-<<<<<<< HEAD
       console.log('🔄 Manual reconnection requested for all namespaces');
-=======
-      // console.log('🔄 Manual reconnection requested');
-      setSocketOptions(prev => ({
-        ...prev,
-        autoConnect: true,
-        auth: { token },
-      }));
->>>>>>> 85316535
       setLastAttempt(new Date());
       
       boardSocket.connect();
@@ -169,28 +143,50 @@
   const hasErrors = !!(boardSocket.error || notificationSocket.error || 
                       systemSocket.error || chatSocket.error || workspaceSocket.error);
 
+  // Disconnect all namespaces
+  const disconnect = () => {
+    console.log('🔌 Disconnecting all socket namespaces');
+    boardSocket.disconnect();
+    notificationSocket.disconnect();
+    systemSocket.disconnect();
+    chatSocket.disconnect();
+    workspaceSocket.disconnect();
+  };
+
+  // Get namespace by name
+  const getNamespace = (name: 'board' | 'notifications' | 'system' | 'chat' | 'workspace'): SocketNamespace => {
+    const namespaces = {
+      board: boardSocket,
+      notifications: notificationSocket,
+      system: systemSocket,
+      chat: chatSocket,
+      workspace: workspaceSocket,
+    };
+    return namespaces[name];
+  };
+
+  // Global connection status
+  const isAnyConnected = boardSocket.isConnected || notificationSocket.isConnected || 
+                        systemSocket.isConnected || chatSocket.isConnected || workspaceSocket.isConnected;
+  
+  const isAnyConnecting = boardSocket.isConnecting || notificationSocket.isConnecting || 
+                         systemSocket.isConnecting || chatSocket.isConnecting || workspaceSocket.isConnecting;
+  
+  const hasErrors = !!(boardSocket.error || notificationSocket.error || 
+                      systemSocket.error || chatSocket.error || workspaceSocket.error);
+
   // Log connection status changes
   useEffect(() => {
-<<<<<<< HEAD
     if (isAnyConnected) {
       console.log('🔌 At least one socket namespace connected');
     } else if (isAnyConnecting) {
       console.log('🔄 Socket namespaces connecting...');
     } else if (hasErrors) {
       console.error('❌ Socket errors detected in one or more namespaces');
-=======
-    if (isConnected) {
-      // console.log('🔌 Socket connected successfully');
-    } else if (isConnecting) {
-      // console.log('🔄 Socket connecting...');
-    } else if (error) {
-      // console.error('❌ Socket error:', error);
->>>>>>> 85316535
     }
   }, [isAnyConnected, isAnyConnecting, hasErrors]);
 
   // Debug authentication state changes
-<<<<<<< HEAD
   useEffect(() => {
     console.log('🔍 Socket context debug info:', {
       isAuthenticated,
@@ -205,21 +201,6 @@
       userPermissions: user?.roles?.permissions
     });
       }, [isAuthenticated, token, authLoading, isReadyToConnect, isAnyConnected, isAnyConnecting, hasErrors, isReady, user?.roles?.global, user?.roles?.permissions]);
-=======
-  // useEffect(() => {
-  //   console.log('🔍 Socket context debug info:', {
-  //     isAuthenticated,
-  //     hasToken: !!token,
-  //     authLoading,
-  //     isReadyToConnect,
-  //     socketOptions,
-  //     isConnected,
-  //     isConnecting,
-  //     error,
-  //     isReady
-  //   });
-  // }, [isAuthenticated, token, authLoading, isReadyToConnect, socketOptions, isConnected, isConnecting, error, isReady]);
->>>>>>> 85316535
 
   const value: SocketContextType = {
     board: boardSocket,
