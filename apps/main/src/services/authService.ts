/*🔐 AuthService.ts - Fully Typed & Refactored*/

//--------------------- Imports --------------------

import axiosInstance from '../config/axios';
import axios from 'axios';
import type { ApiResponse } from '../types/task.types';
import type {
  LoginCredentials,
  RegisterData,
  AuthResponse,
  OAuthUserData,
  EmailVerificationData,
  ResendVerificationData,
  PasswordResetRequestData,
  PasswordResetData
} from '../types/auth.types';

//------------------- AuthService Class -------------------

export class AuthService {

  // Login user
  static async login(credentials: LoginCredentials): Promise<ApiResponse<AuthResponse>> {
    try {
      const response = await axiosInstance.post('/auth/login', credentials);
      if (response.data.data?.token) localStorage.setItem('token', response.data.data.token);
      return response.data;
    } catch (error) {
      console.error('Error logging in:', error);
      throw error;
    }
  }

  // Register user
  static async register(data: RegisterData): Promise<ApiResponse<AuthResponse>> {
    try {
      const response = await axiosInstance.post('/auth/register', data);
      return response.data;
    } catch (error) {
      console.error('Error registering:', error);
      throw error;
    }
  }

  // Get current profile
  static async getProfile(): Promise<ApiResponse<AuthResponse>> {
    try {
      const response = await axiosInstance.get('/auth/me');
      return response.data;
    } catch (error: any) {
      console.error('Error getting profile:', error);
      throw error;
    }
  }

  // Refresh token
  static async refreshToken(refreshToken: string): Promise<ApiResponse<AuthResponse>> {
    try {
      const response = await axiosInstance.post('/auth/refresh', { refreshToken });
      return response.data;
    } catch (error) {
      console.error('Error refreshing token:', error);
      throw error;
    }
  }

  // Logout
  static async logout(deviceId?: string, allDevices: boolean = false): Promise<ApiResponse<any>> {
    try {
      const response = await axiosInstance.post('/auth/logout', { deviceId, allDevices });
      return response.data;
    } catch (error) {
      console.error('Error logging out:', error);
      throw error;
    }
  }

  // Test connection without auth
  static async testConnection(): Promise<ApiResponse<any>> {
    try {
      const tempAxios = axios.create({ baseURL: 'http://localhost:3001', timeout: 5000 });
      const response = await tempAxios.get('/health');
      return response.data;
    } catch (error) {
      console.error('Error testing connection:', error);
      throw error;
    }
  }

  //------------------- OAuth -------------------
  static async oauthLogin(oauthData: OAuthUserData): Promise<ApiResponse<AuthResponse>> {
    try {
      const response = await axiosInstance.post('/auth/oauth/login', oauthData);
      if (response.data.data?.token) localStorage.setItem('token', response.data.data.token);
      return response.data;
    } catch (error) {
      console.error('Error with OAuth login:', error);
      throw error;
    }
  }

  static async oauthRegister(oauthData: OAuthUserData): Promise<ApiResponse<AuthResponse>> {
    try {
      const response = await axiosInstance.post('/auth/oauth/register', oauthData);
      if (response.data.data?.token) localStorage.setItem('token', response.data.data.token);
      return response.data;
    } catch (error) {
      console.error('Error with OAuth registration:', error);
      throw error;
    }
  }

  static async oauthTokenExchange(code: string, provider: string, redirectUri: string): Promise<any> {
    try {
      const response = await axiosInstance.post('/auth/oauth/token-exchange', { code, provider, redirectUri });
      return response.data;
    } catch (error) {
      console.error('Error with OAuth token exchange:', error);
      throw error;
    }
  }

  //------------------- Email Verification -------------------
  static async verifyEmail(verificationData: EmailVerificationData): Promise<ApiResponse<AuthResponse>> {
    try {
      const response = await axiosInstance.post('/auth/verify-email', verificationData);
      if (response.data.data?.token) localStorage.setItem('token', response.data.data.token);
      return response.data;
    } catch (error) {
      console.error('Error verifying email:', error);
      throw error;
    }
  }

  static async resendVerificationCode(resendData: ResendVerificationData): Promise<ApiResponse<{ message: string }>> {
    try {
      const response = await axiosInstance.post('/auth/resend-verification', resendData);
      return response.data;
    } catch (error) {
      console.error('Error resending verification code:', error);
      throw error;
    }
  }

  //------------------- Password Reset -------------------
  static async requestPasswordReset(resetData: PasswordResetRequestData): Promise<ApiResponse<{ message: string }>> {
    try {
      const response = await axiosInstance.post('/auth/password-reset/request', resetData);
      return response.data;
    } catch (error) {
      console.error('Error requesting password reset:', error);
      throw error;
    }
  }

  static async resetPassword(resetData: PasswordResetData): Promise<ApiResponse<{ message: string }>> {
    try {
      const response = await axiosInstance.post('/auth/password-reset/confirm', resetData);
      return response.data;
    } catch (error) {
      console.error('Error resetting password:', error);
      throw error;
    }
  }

//------------------- Secure Profile & Preferences -------------------
static async updateProfile({
  name,
  currentPassword,
  avatar,
}: {
  name?: string;
  currentPassword: string;
  avatar?: File | null;
}) {
  const formData = new FormData();
  formData.append('currentPassword', currentPassword);

  if (name) formData.append('name', name);
  if (avatar) formData.append('avatar', avatar);

  const response = await axiosInstance.put('/auth/profile/secure', formData, {
    withCredentials: true,
    timeout: 30000,
    validateStatus: (status) => status < 500,
  });
<<<<<<< HEAD
  console.log("response", response);

=======
>>>>>>> 1168c5d5
  return response.data;
}





  static async changePassword(currentPassword: string, newPassword: string): Promise<ApiResponse<any>> {
    try {
      const response = await axiosInstance.put('/auth/change-password', { currentPassword, newPassword });
      return response.data;
    } catch (error) {
      console.error('Error changing password:', error);
      throw error;
    }
  }

  static async updatePreferences(section: string, updates: any): Promise<ApiResponse<any>> {
    try {
      const response = await axiosInstance.put('/auth/preferences', { section, updates });
      return response.data;
    } catch (error) {
      console.error('Error updating preferences:', error);
      throw error;
    }
  }

  static async getSessions(): Promise<ApiResponse<any>> {
    try {
      const response = await axiosInstance.get('/auth/sessions');
      return response.data;
    } catch (error) {
      console.error('Error fetching sessions:', error);
      throw error;
    }
  }

  static async endSession(sessionId: string): Promise<ApiResponse<any>> {
    try {
      const response = await axiosInstance.delete(`/auth/sessions/${sessionId}`);
      return response.data;
    } catch (error) {
      console.error('Error ending session:', error);
      throw error;
    }
  }

  static async getActivity(): Promise<ApiResponse<any>> {
    try {
      const response = await axiosInstance.get('/auth/activity');
      return response.data;
    } catch (error) {
      console.error('Error fetching activity:', error);
      throw error;
    }
  }
}<|MERGE_RESOLUTION|>--- conflicted
+++ resolved
@@ -185,11 +185,6 @@
     timeout: 30000,
     validateStatus: (status) => status < 500,
   });
-<<<<<<< HEAD
-  console.log("response", response);
-
-=======
->>>>>>> 1168c5d5
   return response.data;
 }
 
