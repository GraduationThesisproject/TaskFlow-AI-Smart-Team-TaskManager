<<<<<<< HEAD
import { useEffect } from 'react';
import { useAppDispatch, useAppSelector } from '../store';
import { setToken, setUser, logout } from '../store/slices/authSlice';
import { TEST_TOKEN } from '../config/env';
import axiosInstance from '../config/axios';

export const useAuth = () => {
  const dispatch = useAppDispatch();
  const { token, user, isAuthenticated, isLoading, error } = useAppSelector(state => state.auth);

  // Initialize authentication on mount
  useEffect(() => {
    if (!token && TEST_TOKEN) {
      dispatch(setToken(TEST_TOKEN));
    }
  }, [dispatch, token]);

  // Set up axios interceptor to use token from Redux
  useEffect(() => {
    if (token) {
      // Set the token in axios defaults
      axiosInstance.defaults.headers.common['Authorization'] = `Bearer ${token}`;
    } else {
      // Remove the token from axios defaults
      delete axiosInstance.defaults.headers.common['Authorization'];
    }
  }, [token]);

  const login = (userToken: string, userData?: any) => {
    dispatch(setToken(userToken));
    if (userData) {
      dispatch(setUser(userData));
    }
  };

  const logoutUser = () => {
    dispatch(logout());
    // Clear axios headers
    delete axiosInstance.defaults.headers.common['Authorization'];
  };

  const updateUser = (userData: any) => {
    dispatch(setUser(userData));
  };

  return {
    token,
    user,
=======
import { useAppDispatch, useAppSelector } from '../store';
import { loginUser, logoutUser, clearError } from '../store/slices/authSlice';
import { useCallback } from 'react';

export const useAuth = () => {
  const dispatch = useAppDispatch();
  const { user, token, isAuthenticated, isLoading, error } = useAppSelector(
    (state) => state.auth
  );

  const login = useCallback(
    async (credentials: { email: string; password: string }) => {
      const result = await dispatch(loginUser(credentials));
      return result;
    },
    [dispatch]
  );

  const logout = useCallback(async () => {
    await dispatch(logoutUser());
  }, [dispatch]);

  const clearAuthError = useCallback(() => {
    dispatch(clearError());
  }, [dispatch]);

  return {
    user,
    token,
>>>>>>> cdfd05ee
    isAuthenticated,
    isLoading,
    error,
    login,
<<<<<<< HEAD
    logout: logoutUser,
    updateUser,
=======
    logout,
    clearAuthError,
>>>>>>> cdfd05ee
  };
};<|MERGE_RESOLUTION|>--- conflicted
+++ resolved
@@ -1,18 +1,30 @@
-<<<<<<< HEAD
-import { useEffect } from 'react';
+import { useEffect, useCallback } from 'react';
 import { useAppDispatch, useAppSelector } from '../store';
-import { setToken, setUser, logout } from '../store/slices/authSlice';
+import { loginUser, logoutUser, clearError, setCredentials, updateUser } from '../store/slices/authSlice';
 import { TEST_TOKEN } from '../config/env';
 import axiosInstance from '../config/axios';
 
 export const useAuth = () => {
   const dispatch = useAppDispatch();
-  const { token, user, isAuthenticated, isLoading, error } = useAppSelector(state => state.auth);
+  const { user, token, isAuthenticated, isLoading, error } = useAppSelector(
+    (state) => state.auth
+  );
 
   // Initialize authentication on mount
   useEffect(() => {
     if (!token && TEST_TOKEN) {
-      dispatch(setToken(TEST_TOKEN));
+      // Create a mock user for test token
+      const mockUser = {
+        id: 'test-user',
+        name: 'Test User',
+        email: 'test@example.com',
+        emailVerified: true,
+        isActive: true,
+        lastLogin: new Date(),
+        createdAt: new Date(),
+        updatedAt: new Date()
+      };
+      dispatch(setCredentials({ user: mockUser, token: TEST_TOKEN }));
     }
   }, [dispatch, token]);
 
@@ -27,37 +39,6 @@
     }
   }, [token]);
 
-  const login = (userToken: string, userData?: any) => {
-    dispatch(setToken(userToken));
-    if (userData) {
-      dispatch(setUser(userData));
-    }
-  };
-
-  const logoutUser = () => {
-    dispatch(logout());
-    // Clear axios headers
-    delete axiosInstance.defaults.headers.common['Authorization'];
-  };
-
-  const updateUser = (userData: any) => {
-    dispatch(setUser(userData));
-  };
-
-  return {
-    token,
-    user,
-=======
-import { useAppDispatch, useAppSelector } from '../store';
-import { loginUser, logoutUser, clearError } from '../store/slices/authSlice';
-import { useCallback } from 'react';
-
-export const useAuth = () => {
-  const dispatch = useAppDispatch();
-  const { user, token, isAuthenticated, isLoading, error } = useAppSelector(
-    (state) => state.auth
-  );
-
   const login = useCallback(
     async (credentials: { email: string; password: string }) => {
       const result = await dispatch(loginUser(credentials));
@@ -66,28 +47,29 @@
     [dispatch]
   );
 
-  const logout = useCallback(async () => {
+  const logoutUserHandler = useCallback(async () => {
     await dispatch(logoutUser());
+    // Clear axios headers
+    delete axiosInstance.defaults.headers.common['Authorization'];
   }, [dispatch]);
 
   const clearAuthError = useCallback(() => {
     dispatch(clearError());
   }, [dispatch]);
 
+  const updateUserData = (userData: any) => {
+    dispatch(updateUser(userData));
+  };
+
   return {
     user,
     token,
->>>>>>> cdfd05ee
     isAuthenticated,
     isLoading,
     error,
     login,
-<<<<<<< HEAD
-    logout: logoutUser,
-    updateUser,
-=======
-    logout,
+    logout: logoutUserHandler,
     clearAuthError,
->>>>>>> cdfd05ee
+    updateUser: updateUserData,
   };
 };