--- conflicted
+++ resolved
@@ -95,10 +95,6 @@
       // Check if login was successful
       if (result.meta.requestStatus === 'fulfilled') {
         // Navigate to dashboard or intended page
-<<<<<<< HEAD
-        console.log("Login successful");
-=======
->>>>>>> cacd4fb8
         navigate("/dashboard");
       } else if (result.meta.requestStatus === 'rejected') {
         // Error is already handled by Redux
