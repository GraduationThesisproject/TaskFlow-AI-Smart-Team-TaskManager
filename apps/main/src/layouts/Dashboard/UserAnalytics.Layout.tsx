import React, { useEffect, useMemo, useState } from 'react';
import { DashboardShell } from './DashboardShell';
import { AnalyticsService, type UserAnalyticsResponse } from '../../services/analyticsService';
import { format } from 'date-fns';
import { CalendarClock, CheckCircle2, Folder, ListChecks, Users } from 'lucide-react';
import { Card, CardContent, CardHeader, CardTitle } from '@taskflow/ui';
import { Typography } from '@taskflow/ui';
import { useAuth } from '../../hooks/useAuth';
import { ActivityPoint } from '../../types/dash.types'
// Response shape is made flexible to avoid tight coupling with backend
// Only rely on fields we render and guard with optional chaining
<<<<<<< HEAD
import type { ActivityPoint } from '../../types/interfaces/ui';
=======
>>>>>>> 26cc5d69

const fallbackArray = <T,>(v?: T[]) => Array.isArray(v) ? v : [];

const pct = (num?: number, denom?: number) => {
  const n = typeof num === 'number' ? num : 0;
  const d = typeof denom === 'number' && denom > 0 ? denom : 1;
  return Math.round((n / d) * 100);
};

const Donut: React.FC<{ completed: number; inProgress: number; pending: number; overdue: number }> = ({ completed, inProgress, pending, overdue }) => {
  console.log("completed",completed)
  console.log("inProgress",inProgress)
  console.log("pending",pending)
  console.log("overdue",overdue)


  const total = Math.max(1, completed + inProgress + pending + overdue);
  const p1 = (completed / total) * 100;
  const p2 = ((completed + inProgress) / total) * 100;
  const p3 = ((completed + inProgress + pending) / total) * 100;
  const bg = `conic-gradient(#16a34a 0% ${p1}%, #eab308 ${p1}% ${p2}%, #3b82f6 ${p2}% ${p3}%, #ef4444 ${p3}% 100%)`;
  return (
    <div className="relative w-36 h-36" title="Task Completion Breakdown">
      <div className="w-36 h-36 rounded-full" style={{ backgroundImage: bg }} />
      <div className="absolute inset-3 rounded-full bg-background flex items-center justify-center">
        <Typography variant="caption" className="text-muted-foreground">Breakdown</Typography>
      </div>
    </div>
  );
};

const Sparkline: React.FC<{ points: number[]; width?: number; height?: number; color?: string }> = ({ points, width = 220, height = 60, color = 'hsl(var(--primary))' }) => {
  console.log("points",points)
  console.log("width",width)
  console.log("height",height)
  console.log("color",color)

  if (!points.length) return null;
  const max = Math.max(...points, 1);
  const step = width / Math.max(points.length - 1, 1);
  const path = points.map((v, i) => `${i === 0 ? 'M' : 'L'} ${i * step} ${height - (v / max) * height}`).join(' ');
  return (
    <svg width={width} height={height} viewBox={`0 0 ${width} ${height}`} className="overflow-visible">
      <path d={path} stroke={color} strokeWidth={2} fill="none" />
    </svg>
  );
};

const Heatmap: React.FC<{ data: ActivityPoint[] }> = ({ data }) => {
  console.log("data",data)
  // Render as 7xN weeks grid (group by weekday)
  if (!data?.length) return <Typography variant="caption" className="text-muted-foreground">No activity yet</Typography>;
  const values = data.map(d => d.value || 0);
  const max = Math.max(...values, 1);
  return (
    <div className="grid grid-cols-14 gap-1">
      {values.slice(-98).map((v, idx) => {
        const intensity = v / max;
        const alpha = 0.15 + 0.85 * intensity;
        return <div key={idx} className="w-3 h-3 rounded-sm" style={{ backgroundColor: `rgba(59,130,246,${alpha})` }} title={`${v} activity`} />;
      })}
    </div>
  );
};

const UserAnalyticsLayout: React.FC = () => {
  const [data, setData] = useState<UserAnalyticsResponse | null>(null);
  const [loading, setLoading] = useState(true);
  const [error, setError] = useState<string | null>(null);
  const [range, setRange] = useState<'1m' | '3m' | '6m' | '12m'>('3m');
  const { user } = useAuth();
  const displayName =
    (user as any)?.user?.name ||
    (user as any)?.user?.fullName ||
    (user as any)?.user?.username ||
    (user as any)?.user?.email ||
    'Your';

  useEffect(() => {
    let cancelled = false;
    setLoading(true);
    setError(null);
    AnalyticsService
      .getUserAnalytics(range)
      .then(res => {
        if (!cancelled) setData(res || {});
      })
      .catch((e) => {
        console.error('Error fetching user analytics', e);
        if (!cancelled) setError(e?.response?.data?.message || e?.message || 'Failed to load analytics');
      })
      .finally(() => !cancelled && setLoading(false));
    return () => {
      cancelled = true;
    };
  }, [range]);

  const completed = data?.taskStatusBreakdown?.completed ?? data?.tasksCompleted ?? 0;
  const inProgress = data?.taskStatusBreakdown?.inProgress ?? 0;
  const pending = data?.taskStatusBreakdown?.pending ?? 0;
  const overdue = data?.taskStatusBreakdown?.overdue ?? 0;
  const totalTasksForPct = (completed + inProgress + pending + overdue) || data?.tasksAssigned || 0;

  const contributionsSeries = useMemo(() => fallbackArray(data?.contributionsOverTime).map(p => p.count), [data]);

  return (
    <DashboardShell title="My Analytics">
      <div className="flex flex-col sm:flex-row sm:items-center sm:justify-between gap-3 mb-6">
        <div>
          <Typography variant="h1" className="text-2xl font-bold">{displayName} Analytics</Typography>
          <Typography variant="caption" className="text-muted-foreground">Personal insights based on your activity</Typography>
        </div>
        <div className="flex items-center gap-3">
          <select
            value={range}
            onChange={(e) => setRange(e.target.value as any)}
            className="px-3 py-2 rounded-md bg-background border border-border"
          >
            <option value="1m">Last Month</option>
            <option value="3m">Last 3 Months</option>
            <option value="6m">Last 6 Months</option>
            <option value="12m">Last Year</option>
          </select>
        </div>
      </div>

      {loading && (
        <Card>
          <CardContent className="py-10"><Typography>Loading analytics…</Typography></CardContent>
        </Card>
      )}

      {error && (
        <Card className="border-destructive/40">
          <CardHeader><CardTitle>Error</CardTitle></CardHeader>
          <CardContent>
            <Typography className="text-destructive">{error}</Typography>
          </CardContent>
        </Card>
      )}

      {!loading && !error && (
        <div className="space-y-6">
          {/* Top Stats */}
          <div className="grid grid-cols-1 md:grid-cols-2 lg:grid-cols-4 gap-6">
            <Card className="backdrop-blur-sm ring-1 ring-accent/10 border border-[hsl(var(--accent))]/20">
              <CardHeader className="pb-2 flex items-center justify-between">
                <CardTitle className="text-sm">Total Projects Created</CardTitle>
                <Folder className="h-4 w-4 text-muted-foreground" />
              </CardHeader>
              <CardContent>
                <Typography variant="h2" className="text-2xl font-bold">{data?.totalProjects ?? 0}</Typography>
              </CardContent>
            </Card>

            <Card className="backdrop-blur-sm ring-1 ring-accent/10 border border-[hsl(var(--accent))]/20">
              <CardHeader className="pb-2 flex items-center justify-between">
                <CardTitle className="text-sm">Tasks Assigned</CardTitle>
                <ListChecks className="h-4 w-4 text-muted-foreground" />
              </CardHeader>
              <CardContent>
                <Typography variant="h2" className="text-2xl font-bold">{data?.tasksAssigned ?? totalTasksForPct}</Typography>
              </CardContent>
            </Card>

            <Card className="backdrop-blur-sm ring-1 ring-accent/10 border border-[hsl(var(--accent))]/20">
              <CardHeader className="pb-2 flex items-center justify-between">
                <CardTitle className="text-sm">Tasks Completed</CardTitle>
                <CheckCircle2 className="h-4 w-4 text-muted-foreground" />
              </CardHeader>
              <CardContent>
                <div className="flex items-baseline gap-2">
                  <Typography variant="h2" className="text-2xl font-bold">{completed}</Typography>
                  <Typography variant="caption" className="text-muted-foreground">{pct(completed, totalTasksForPct)}%</Typography>
                </div>
              </CardContent>
            </Card>

            <Card className="backdrop-blur-sm ring-1 ring-accent/10 border border-[hsl(var(--accent))]/20">
              <CardHeader className="pb-2 flex items-center justify-between">
                <CardTitle className="text-sm">Last Active</CardTitle>
                <CalendarClock className="h-4 w-4 text-muted-foreground" />
              </CardHeader>
              <CardContent>
                <Typography variant="h2" className="text-xl font-semibold">
                  {data?.lastActiveAt ? format(new Date(data.lastActiveAt), 'PP p') : '—'}
                </Typography>
              </CardContent>
            </Card>
          </div>

          {/* Charts & Insights */}
          <div className="grid grid-cols-1 lg:grid-cols-12 gap-6">
            <Card className="lg:col-span-6 backdrop-blur-sm ring-1 ring-accent/10 border border-[hsl(var(--accent))]/20">
              <CardHeader>
                <CardTitle>Projects Created Over Time</CardTitle>
              </CardHeader>
              <CardContent>
                <div className="space-y-3">
                  {fallbackArray(data?.projectsOverTime).length ? (
                    <div className="space-y-2">
                      {fallbackArray(data?.projectsOverTime).map((p, idx, arr) => {
                        const max = Math.max(...arr.map(a => a.count || 0), 1);
                        return (
                          <div key={idx} className="flex items-center gap-3">
                            <Typography variant="caption" className="w-24 text-muted-foreground">{p.month}</Typography>
                            <div className="flex-1 h-2 bg-muted rounded-full">
                              <div className="h-2 bg-primary rounded-full" style={{ width: `${(p.count / max) * 100}%` }} />
                            </div>
                            <Typography variant="caption" className="w-8 text-right">{p.count}</Typography>
                          </div>
                        );
                      })}
                    </div>
                  ) : (
                    <Typography variant="caption" className="text-muted-foreground">No data</Typography>
                  )}
                </div>
              </CardContent>
            </Card>

            <Card className="lg:col-span-6 backdrop-blur-sm ring-1 ring-accent/10 border border-[hsl(var(--accent))]/20">
              <CardHeader>
                <CardTitle>Task Completion Breakdown</CardTitle>
              </CardHeader>
              <CardContent>
                <div className="flex items-center gap-6">
                  <Donut completed={completed} inProgress={inProgress} pending={pending} overdue={overdue} />
                  <div className="space-y-2">
                    <div className="flex items-center gap-2">
                      <span className="w-3 h-3 rounded-sm" style={{ backgroundColor: '#16a34a' }} />
                      <Typography variant="caption">Completed: {completed}</Typography>
                    </div>
                    <div className="flex items-center gap-2">
                      <span className="w-3 h-3 rounded-sm" style={{ backgroundColor: '#eab308' }} />
                      <Typography variant="caption">In Progress: {inProgress}</Typography>
                    </div>
                    <div className="flex items-center gap-2">
                      <span className="w-3 h-3 rounded-sm" style={{ backgroundColor: '#3b82f6' }} />
                      <Typography variant="caption">Pending: {pending}</Typography>
                    </div>
                    <div className="flex items-center gap-2">
                      <span className="w-3 h-3 rounded-sm" style={{ backgroundColor: '#ef4444' }} />
                      <Typography variant="caption">Overdue: {overdue}</Typography>
                    </div>
                  </div>
                </div>
              </CardContent>
            </Card>

            <Card className="lg:col-span-7 backdrop-blur-sm ring-1 ring-accent/10 border border-[hsl(var(--accent))]/20">
              <CardHeader>
                <CardTitle>Activity Heatmap</CardTitle>
              </CardHeader>
              <CardContent>
                <Heatmap data={fallbackArray(data?.activityHeatmap)} />
              </CardContent>
            </Card>

            <Card className="lg:col-span-5 backdrop-blur-sm ring-1 ring-accent/10 border border-[hsl(var(--accent))]/20">
              <CardHeader>
                <CardTitle>User Engagement</CardTitle>
              </CardHeader>
              <CardContent>
                {contributionsSeries.length ? (
                  <Sparkline points={contributionsSeries} />
                  
                ) : (
                  
                  <Typography variant="caption" className="text-muted-foreground">No contributions yet</Typography>
                )}
              </CardContent>
            </Card>
          </div>

          {/* Tables / Lists */}
          
          <div className="grid grid-cols-1 lg:grid-cols-2 gap-6">
            <Card className="backdrop-blur-sm ring-1 ring-accent/10 border border-[hsl(var(--accent))]/20">
              <CardHeader>
                <CardTitle>Recent Projects</CardTitle>
              </CardHeader>
              <CardContent>
                <div className="space-y-3">
                  {fallbackArray(data?.recentProjects).slice(0, 5).map((p) => (
                    <div key={p.id} className="flex items-center justify-between border-b border-border/60 pb-2 last:border-b-0 last:pb-0">
                      <div>
                        <Typography className="font-medium">{p.name}</Typography>
                        <Typography variant="caption" className="text-muted-foreground">
                          {p.createdAt ? `Created ${format(new Date(p.createdAt), 'PP')}` : (p.role ? `Role: ${p.role}` : '—')}
                        </Typography>
                      </div>
                    </div>
                  ))}
                  {!fallbackArray(data?.recentProjects).length && (
                    <Typography variant="caption" className="text-muted-foreground">No recent projects</Typography>
                  )}
                </div>
              </CardContent>
            </Card>

            <Card className="backdrop-blur-sm ring-1 ring-accent/10 border border-[hsl(var(--accent))]/20">
              <CardHeader>
                <CardTitle>Recent Tasks</CardTitle>
              </CardHeader>
              <CardContent>
                <div className="space-y-3">
                  {fallbackArray(data?.recentTasks).slice(0, 5).map((t) => (
                    <div key={t.id} className="flex items-center justify-between border-b border-border/60 pb-2 last:border-b-0 last:pb-0">
                      <div>
                        <Typography className="font-medium">{t.title}</Typography>
                        <Typography variant="caption" className="text-muted-foreground">{t.status}</Typography>
                      </div>
                      <Typography variant="caption" className="text-muted-foreground">{t.updatedAt ? format(new Date(t.updatedAt), 'PP') : ''}</Typography>
                    </div>
                  ))}
                  {!fallbackArray(data?.recentTasks).length && (
                    <Typography variant="caption" className="text-muted-foreground">No recent tasks</Typography>
                  )}
                </div>
              </CardContent>
            </Card>
          </div>

          {/* Optional Collaborations */}
          {fallbackArray(data?.collaborators).length > 0 && (
            <Card className="backdrop-blur-sm ring-1 ring-accent/10 border border-[hsl(var(--accent))]/20">
              <CardHeader>
                <CardTitle>Top Collaborations</CardTitle>
              </CardHeader>
              <CardContent>
                <div className="grid grid-cols-1 md:grid-cols-2 lg:grid-cols-3 gap-4">
                  {fallbackArray(data?.collaborators).slice(0, 6).map((c) => (
                    <div key={c.id} className="flex items-center gap-3 p-3 rounded-md border border-border/60">
                      <div className="w-9 h-9 rounded-full bg-muted flex items-center justify-center">
                        <Users className="w-4 h-4" />
                      </div>
                      <div className="flex-1">
                        <Typography className="font-medium">{c.name}</Typography>
                        {typeof c.interactions === 'number' && (
                          <Typography variant="caption" className="text-muted-foreground">{c.interactions} interactions</Typography>
                        )}
                      </div>
                    </div>
                  ))}
                </div>
              </CardContent>
            </Card>
          )}
        </div>
      )}
    </DashboardShell>
  );
};

export default UserAnalyticsLayout;<|MERGE_RESOLUTION|>--- conflicted
+++ resolved
@@ -9,10 +9,6 @@
 import { ActivityPoint } from '../../types/dash.types'
 // Response shape is made flexible to avoid tight coupling with backend
 // Only rely on fields we render and guard with optional chaining
-<<<<<<< HEAD
-import type { ActivityPoint } from '../../types/interfaces/ui';
-=======
->>>>>>> 26cc5d69
 
 const fallbackArray = <T,>(v?: T[]) => Array.isArray(v) ? v : [];
 
