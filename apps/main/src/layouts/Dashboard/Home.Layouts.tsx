--- conflicted
+++ resolved
@@ -1,16 +1,3 @@
-<<<<<<< HEAD
-import React, { useMemo } from "react";
-import { Button } from "@taskflow/ui";
-import { WorkspaceCard } from "../../components/Dashboard.Component/Home.Components/WorkspaceCard.Component";
-import { ActivityItem } from "../../components/Dashboard.Component/Home.Components/ActivityItem.Component";
-import { NotificationCard } from "../../components/Dashboard.Component/Home.Components/NotificationCard.Component";
-import { EventCard } from "../../components/Dashboard.Component/Home.Components/EventCard.Component";
-import { UpgradeCard } from "../../components/Dashboard.Component/Home.Components/UpgradeCard.Component";
-import { useTasks } from "../../hooks";
-import { useAppSelector } from "../../store";
-import { PermissionGuard } from "../../components";
-// Removed dummy data import - will use real user data from Redux
-=======
 import React, { useMemo, useEffect } from "react";
 import { Plus, Users, Calendar, Clock, AlertTriangle } from "lucide-react";
 import { 
@@ -31,7 +18,6 @@
 import { useAppSelector } from "../../store";
 import { PermissionGuard } from "../../components";
 import { CreateWorkspaceModal } from "../../components/workspace/CreateWorkspaceModal";
->>>>>>> d6de5669
 
 const Home: React.FC = () => {
   const { user } = useAppSelector(state => state.auth);
@@ -61,26 +47,6 @@
     const overdue = tasks.filter(t => t.dueDate && new Date(t.dueDate) < new Date()).length;
     const highPriority = tasks.filter(t => t.priority === 'high' || t.priority === 'critical').length;
 
-<<<<<<< HEAD
-  const nextTwoDeadlines = useMemo(() => {
-    const upcoming = [...highPriorityTasks, ...overdueTasks]
-      .filter(t => t.dueDate) // This ensures dueDate exists
-      .sort((a, b) => 
-        (a.dueDate && b.dueDate) 
-          ? new Date(a.dueDate).getTime() - new Date(b.dueDate).getTime()
-          : 0
-      );
-    return upcoming.slice(0, 2).map(t => ({
-      month: t.dueDate ? new Date(t.dueDate).toLocaleString(undefined, { month: 'short' }).toUpperCase() : '',
-      day: t.dueDate ? new Date(t.dueDate).getDate() : 0,
-      title: t.title,
-      meta: `${t.tags?.[0] || 'Task'} • ${t.priority}`,
-    }));
-  }, [highPriorityTasks, overdueTasks]);
-
-  const { user } = useAppSelector(state => state.auth);
-  const displayName = user?.name || 'User';
-=======
     return {
       total,
       completed,
@@ -161,7 +127,6 @@
       </DashboardShell>
     );
   }
->>>>>>> d6de5669
 
   return (
     <DashboardShell title="Dashboard">
@@ -242,31 +207,6 @@
         {/* Left Section */}
         <div className="lg:col-span-8 space-y-6">
           {/* Workspaces */}
-<<<<<<< HEAD
-          <div>
-            <div className="flex justify-between items-center mb-4">
-              <h2 className="text-xl font-semibold text-foreground">Your Workspaces</h2>
-              <PermissionGuard requiredRole="admin">
-                <Button variant="default">+ New</Button>
-              </PermissionGuard>
-            </div>
-            <div className="grid grid-cols-1 sm:grid-cols-2 gap-4">
-              <WorkspaceCard
-                title="Marketing Team"
-                description="Q1 Campaign Planning & Social Media Strategy"
-                memberCount={12}
-                projectCount={5}
-              />
-
-              <WorkspaceCard
-                title="Product Development"
-                description="Mobile App v2.0 Development & Testing"
-                memberCount={8}
-                projectCount={3}
-              />
-            </div>
-          </div>
-=======
           <Card>
             <CardHeader>
               <div className="flex items-center justify-between">
@@ -315,7 +255,6 @@
               )}
             </CardContent>
           </Card>
->>>>>>> d6de5669
 
           {/* Recent Activity */}
           <Card>
