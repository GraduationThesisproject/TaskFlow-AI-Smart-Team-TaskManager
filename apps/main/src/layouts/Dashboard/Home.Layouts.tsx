--- conflicted
+++ resolved
@@ -3,57 +3,8 @@
 import { DashboardShell } from "./DashboardShell";
 import { WorkspacesSection } from "../../components/dashboard/home/WorkspacesSection";
 import { RecentActivity } from "../../components/dashboard/home/RecentActivity";
-<<<<<<< HEAD
-import { UpcomingDeadlines } from "../../components/dashboard/home/UpcomingDeadlines";
-import { CreateWorkspaceModal } from "../../components/workspace/CreateWorkspaceModal";
-
-const HomeLayout: React.FC = () => {
-  const { user } = useAppSelector(state => state.auth);
-
-  const { tasks, loading: tasksLoading, error: tasksError } = useTasks();
-  const { workspaces, loading: workspaceLoading, error: workspaceError } = useWorkspaces();
-  const { isOpen, openModal, closeModal, handleCreateWorkspace } = useCreateWorkspaceModal();
-  const { permissions } = usePermissions();
-
-  // ✅ fixed here
-
-  const displayName = user?.user?.name || "User";
-  const isLoading = tasksLoading || workspaceLoading;
-  const hasError = tasksError || workspaceError;
-
-  const taskStats = useMemo(() => {
-    const total = tasks?.length || 0;
-    const completed = tasks?.filter(t => t.status === "done")?.length || 0;
-    const inProgress = tasks?.filter(t => t.status === "in_progress")?.length || 0;
-    const overdue = tasks?.filter(t => t.dueDate && new Date(t.dueDate) < new Date() && t.status !== "done")?.length || 0;
-    const highPriority = tasks?.filter(t => t.priority === "high" || t.priority === "critical")?.length || 0;
-    
-    return {
-      total,
-      completed,
-      inProgress,
-      overdue,
-      highPriority,
-      completionRate: total > 0 ? Math.round((completed / total) * 100) : 0
-    };
-  }, [tasks]);
-
-  const upcomingDeadlines = useMemo(() => {
-    const now = new Date();
-    const in7Days = new Date(now.getTime() + 7 * 24 * 60 * 60 * 1000);
-    return tasks
-      ?.filter(t => t.dueDate != null)
-      .map(t => ({ ...t, dueDate: new Date(t.dueDate!) }))
-      .filter(t => t.dueDate >= now && t.dueDate <= in7Days)
-      .sort((a, b) => a.dueDate.getTime() - b.dueDate.getTime())
-      .slice(0, 5) || [];
-  }, [tasks]);
-
-  const recentActivity: any[] = [];
-=======
 import { QuickActions } from "../../components/dashboard/home/QuickActions";
 import { StatsCards } from "../../components/dashboard/home/StatsCards";
->>>>>>> 2e6474e9
 
 const HomeLayout = () => {
   const { tasks } = useTasks();
@@ -61,26 +12,12 @@
 
   return (
     <DashboardShell title="Dashboard">
-<<<<<<< HEAD
-      <WelcomeHeader displayName={displayName} />
-      <StatsCards taskStats={taskStats} />
-
-      <div className="grid grid-cols-1 lg:grid-cols-12 gap-6">
-        <div className="lg:col-span-8 space-y-6">
-          <WorkspacesSection workspaces={workspaces} openCreateModal={openModal} />
-          <RecentActivity recentActivity={recentActivity} />
-        </div>
-
-        <div className="lg:col-span-4 space-y-6">
-          <UpcomingDeadlines upcomingDeadlines={upcomingDeadlines} />
-=======
       <div className="space-y-6">
         <StatsCards taskStats={{ total: tasks.length, completed: 0, inProgress: 0, overdue: 0, highPriority: 0, completionRate: 0 }} />
         
         <div className="grid grid-cols-1 lg:grid-cols-2 gap-6">
           <WorkspacesSection />
           <RecentActivity recentActivity={[]} />
->>>>>>> 2e6474e9
         </div>
         
         <QuickActions />
