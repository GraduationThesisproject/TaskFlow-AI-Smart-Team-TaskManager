--- conflicted
+++ resolved
@@ -157,11 +157,7 @@
     });
   }, [members, role, search]);
 
-<<<<<<< HEAD
-  // const filteredSpaces = spaces.filter(space => 
-=======
   // const filteredSpaces = spaces.filter(space =>
->>>>>>> a3d38ce5
   //   space.name.toLowerCase().includes(search.toLowerCase()) ||
   //   (space.description && space.description.toLowerCase().includes(search.toLowerCase()))
   // );
@@ -287,16 +283,10 @@
               filteredSpaces={spaces}
               isLoading={isLoadingSpaces}
               error={spaceError}
-<<<<<<< HEAD
-              onRemove={onRemoveSpace}
-            />         
-          </div> */}
-=======
               onRemove={onArchiveSpace}
               onAddSpace={onAddSpace}
             />          
           </div>
->>>>>>> a3d38ce5
         </div>
         <InviteSection
           onGenerateInvite={onGenerateInviteLink}
