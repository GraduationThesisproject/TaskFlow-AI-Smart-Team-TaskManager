// import Sidebar from "./Sidebar"; // Disabled: workspace navbar hidden
import { DashboardShell } from "../Dashboard/DashboardShell";

import {
  Card,

  CardContent,
  Button,
  Typography,
  Badge,
  Gradient,
} from "@taskflow/ui";
import { useState } from "react";
import {loadStripe} from '@stripe/stripe-js';
import { useAuth } from '../../hooks/useAuth';

function UpgradeLayout() {
  const [billingCycle, setBillingCycle] = useState<"monthly" | "annually">("monthly");
  const { user, token } = useAuth();

  // Get user's current plan from subscription data
  const getCurrentUserPlan = (): string => {
    if (user?.subscription?.plan && user.subscription.status === 'active') {
      return user.subscription.plan.toLowerCase();
    }
    return 'free'; // Default to free if no active subscription
  };

  const currentUserPlan = getCurrentUserPlan();

<<<<<<< HEAD
  const billingOptions = [
    { key: "monthly", label: "Monthly", active: true },
    { key: "annually", label: "Annually" },
  ];

  // Base monthly prices
  const basePlans = [
=======
  const plans = [
>>>>>>> 964475f0
    {
      key: "free",
      name: "Free",
      monthlyPrice: 0,
      desc: "For individuals or small teams looking to keep work organized.",
      cta: "Current",
      ctaVariant: "secondary" as const,
      highlighted: false,
    },
    {
      key: "standard",
      name: "Standard",
      monthlyPrice: 5,
      desc: "Get more done with unlimited boards, card mirroring, and more automation.",
      cta: "Upgrade",
      ctaVariant: "default" as const,
      highlighted: false,
    },
    {
      key: "premium",
      name: "Premium",
      monthlyPrice: 10,
      desc: "Add AI to your boards and admin controls to your toolkit. Plus, get more perspective with views.",
      cta: "Upgrade",
      ctaVariant: "default" as const,
      highlighted: true,
    },
    {
      key: "enterprise",
      name: "Enterprise",
      monthlyPrice: 17.5,
      desc: "Add enterprise‑grade security and controls to your toolkit.",
      cta: "Contact Sales",
      ctaVariant: "accent" as const,
      highlighted: false,
    },
  ];

  // Calculate dynamic pricing based on billing cycle
  const calculatePrice = (monthlyPrice: number) => {
    if (billingCycle === "annually") {
      const annualPrice = monthlyPrice * 12 * 0.83; // 17% discount
      return annualPrice;
    }
    return monthlyPrice;
  };

  const formatPrice = (price: number) => {
    if (price === 0) return "$0 USD";
    return `$${price.toFixed(2)} USD`;
  };

  const getPeriodText = (planKey: string) => {
    if (planKey === "free") return "";
    if (billingCycle === "monthly") {
      return "per user/month";
    } else {
      return "per user/year (billed annually)";
    }
  };

  // Generate plans with dynamic pricing
  const plans = basePlans.map(plan => ({
    ...plan,
    price: formatPrice(calculatePrice(plan.monthlyPrice)),
    period: getPeriodText(plan.key),
    annualSavings: billingCycle === "annually" && plan.monthlyPrice > 0 
      ? `Save $${(plan.monthlyPrice * 12 * 0.17).toFixed(2)}/year`
      : null,
    isCurrent: plan.key === currentUserPlan // Add current plan indicator
  }));

  const tableRows = [
    {
      section: "BASICS",
      items: [
        {
          label: "Unlimited cards",
          values: [true, true, true, true],
        },
        {
          label: "Boards per Workspace",
          values: ["Up to 10", "∞", "∞", "∞"],
        },
        {
          label: "Storage",
          values: ["10MB/file", "250MB/file", "250MB/file", "∞"],
        },
      ],
    },
    {
      section: "AUTOMATION",
      items: [
        {
          label: "Workspace command runs",
          values: ["250/month", "1,000/month", "∞", "∞"],
        },
        {
          label: "Advanced checklists",
          values: ["—", true, true, true],
        },
      ],
    },
    {
      section: "VIEWS",
      items: [
        {
          label: "Calendar, Timeline, Table, Dashboard",
          values: ["—", "—", true, true],
        },
      ],
    },
  ];

<<<<<<< HEAD
  // Build a flat row model to render aligned cards
  const flatRows = [
    { type: "header" as const },
    ...tableRows.flatMap((group) => [
      { type: "section" as const, section: group.section },
      ...group.items.map((it) => ({ type: "item" as const, label: it.label, values: it.values })),
    ]),
  ];

  const makePayment = async (plan: any) => {
    const stripe = await loadStripe("pk_test_51S0u5XQnbFIuhN9UcRTwnxmcl37YLiKzz1dh5FjWjpMaU6Blw63t9wrnhtT7QFI7OkpgUIo4CgmZ0OPnDenCUZcg00ZZLPzodR");

    const price = calculatePrice(plan.monthlyPrice);
    const priceInCents = Math.round(price * 100); // Convert to cents for Stripe

    const body = {
      products: [{
        price_data: {
          currency: 'usd',
          product_data: {
            name: `${plan.name} Plan`,
            description: plan.desc,
          },
          unit_amount: priceInCents,
        },
        quantity: 1,
      }],
      metadata: {
        plan: plan.name,
        billing_cycle: billingCycle,
        original_price: plan.monthlyPrice,
        final_price: price,
      }
    };

    const headers: Record<string, string> = {
      "Content-Type": "application/json"
    };

    // Add authorization header if token exists
    console.log("token",token)
    if (token) {
      headers.Authorization = `Bearer ${token}`;
    }

    try {
      const response = await fetch(`/api/checkout/create-checkout-session`, {
        method: "POST",
        headers: headers,
        body: JSON.stringify(body)
      });

      if (!response.ok) {
        throw new Error(`HTTP error! status: ${response.status}`);
      }

      const session = await response.json();

      const result = await stripe?.redirectToCheckout({
        sessionId: session.id
      });

      if (result?.error) {
        console.error(result.error.message);
      }

    } catch (error) {
      console.error("Payment failed:", error);
    }
  };

  const handlePlanAction = (plan: any) => {
    if (plan.key === "free") return;
    
    if (plan.cta === "Contact Sales") {
      // For enterprise plan, you could open a contact form or redirect to sales page
      window.open("mailto:sales@taskflow.com?subject=Enterprise Plan Inquiry", "_blank");
    } else {
      // For upgrade plans, trigger payment
      makePayment(plan);
    }
  };

=======
>>>>>>> 964475f0
  return (
    <DashboardShell>
      <div className="bg-neutral-0 ring-1 ring-accent/10 px-5 sm:px-6 lg:px-8 py-6">
          {/* Header */}
          <header className="mb-6 flex items-center justify-between pb-4">
            <div className="flex items-center gap-3">
              <div className="flex flex-col">
                <Typography variant="h1" className="text-3xl font-bold">
                  Upgrade account
                </Typography>
                <div className="mt-2 flex items-center gap-2">
                  <Typography variant="caption" className="text-foreground/70">
                    Billing:
                  </Typography>
                  <div className="flex items-center gap-3">
                    <div className="inline-flex items-center rounded-xl bg-[hsl(var(--neutral-900))] border border-[hsl(var(--accent))]/40 p-1">
                      <Button
                        size="sm"
                        variant="ghost"
                        onClick={() => setBillingCycle("monthly")}
                        className={`rounded-full px-4 font-semibold ${
                          billingCycle === "monthly"
                            ? "bg-[hsl(var(--primary))] text-white"
                            : "text-[hsl(var(--accent))]"
                        }`}
                      >
                        Monthly
                      </Button>
                      <Button
                        size="sm"
                        variant="ghost"
                        onClick={() => setBillingCycle("annually")}
                        className={`rounded-full px-4 font-semibold ${
                          billingCycle === "annually"
                            ? "bg-[hsl(var(--primary))] text-white"
                            : "text-[hsl(var(--accent))]"
                        }`}
                      >
                        Annually
                      </Button>
                    </div>
                    <Badge variant="accent" className="ml-1">Save 17%</Badge>
                  </div>
                </div>
              </div>
            </div>
          </header>

          {/* Plans */}
          <Card className="bg-[hsl(var(--neutral-100))] rounded-xl border-none !border-0 ring-0 !ring-0 shadow-none">
            <div className="grid grid-cols-1 md:grid-cols-2 xl:grid-cols-4 gap-4 p-4">
              {plans.map((p) => (
                <div key={p.key} className="rounded-md overflow-hidden">
                  {p.highlighted ? (
                    <Gradient
                      variant="primary"
                      direction="to-r"
                      className="rounded-md"
                    >
                      <Card className="bg-transparent border-none !border-0 ring-0 !ring-0 shadow-none">
                        <CardContent className="p-6 text-center flex flex-col items-center">
                          <div className="flex items-center justify-center w-full">
                            <Typography variant="h3" textColor="white" className="font-bold">
                              {p.name}
                            </Typography>
                          </div>
                          <div className="mt-3">
                            <Typography variant="large" textColor="white" className="text-2xl font-extrabold">
                              {p.price}
                            </Typography>
                            <Typography variant="caption" textColor="white" className="opacity-90">
                              {p.period}
                            </Typography>
                            {p.annualSavings && (
                              <Typography variant="caption" textColor="white" className="block mt-1 text-green-300">
                                {p.annualSavings}
                              </Typography>
                            )}
                          </div>
                          <Typography variant="caption" textColor="white" className="mt-3 block">
                            {p.desc}
                          </Typography>
                          {p.key !== "free" && (
                            <Button 
                              size="sm" 
                              className="mt-4 rounded-md bg-[hsl(var(--primary))] text-white"
                              onClick={() => handlePlanAction(p)}
                            >
                              {p.cta}
                            </Button>
                          )}
                        </CardContent>
                      </Card>
                    </Gradient>
                  ) : (
                    <Card className="bg-transparent border-none !border-0 ring-0 !ring-0 shadow-none">
                      <CardContent className="p-6 text-center flex flex-col items-center">
                        <div className="flex items-center justify-center w-full gap-2">
                          <Typography variant="h3" className="text-white font-bold">
                            {p.name}
                          </Typography>
                          {p.isCurrent && (
                            <Badge className="rounded-md bg-accent text-neutral-0" variant="info">Current</Badge>
                          )}
                        </div>
                        <div className="mt-3">
                          <Typography variant="large" className="text-2xl font-extrabold text-white">
                            {p.price}
                          </Typography>
                          {p.period && (
                            <Typography variant="caption" className="text-white/80">
                              {p.period}
                            </Typography>
                          )}
                          {p.annualSavings && (
                            <Typography variant="caption" className="block mt-1 text-green-400">
                              {p.annualSavings}
                            </Typography>
                          )}
                        </div>
                        <Typography variant="caption" className="mt-3 block text-white/85">
                          {p.desc}
                        </Typography>
                        {p.key !== "free" && (
                          <Button
                            size="sm"
                            variant={p.key === "enterprise" ? "accent" : undefined}
                            className={p.key === "enterprise" ? "mt-4 rounded-md" : "mt-4 rounded-md bg-[hsl(var(--primary))] text-white"}
                            onClick={() => handlePlanAction(p)}
                          >
                            {p.cta}
                          </Button>
                        )}
                      </CardContent>
                    </Card>
                  )}
                </div>
              ))}
            </div>
          </Card>

          {/* Single unified features comparison (all in one container) */}
          <Card className="mt-6 overflow-hidden rounded-md border border-[hsl(var(--accent))]">
            <div className="bg-[hsl(var(--neutral-100))]">
              {/* Header row: FEATURES + Plan names */}
              <div className="grid grid-cols-5 text-xs md:text-sm">
                <div className="col-span-2 p-4 border-b border-[hsl(var(--neutral-200))]">
                  <span className="text-[hsl(var(--accent))] font-semibold tracking-wide">FEATURES</span>
                </div>
                {plans.map((p) => (
                  <div key={p.key} className="p-4 border-b border-[hsl(var(--neutral-200))] text-center text-white font-semibold">
                    {p.name}
                  </div>
                ))}
              </div>
            </div>
            <div className="bg-[hsl(var(--neutral-100))] rounded-b-md">
              {tableRows.map((group) => (
                <div key={group.section}>
                  {/* Section label row */}
                  <div className="px-4 py-2 text-[11px] tracking-wide text-accent border-t border-[hsl(var(--neutral-200))]">
                    {group.section}
                  </div>
                  {/* Feature rows */}
                  {group.items.map((row) => (
                    <div key={row.label} className="grid grid-cols-5 items-center border-t border-[hsl(var(--neutral-200))]">
                      <div className="col-span-2 p-4 text-white/90">{row.label}</div>
                      {row.values.map((v, idx) => (
                        <div key={idx} className="p-4 text-center">
                          {typeof v === "boolean" ? (
                            v ? (
                              <span className="text-[hsl(var(--accent))] text-lg leading-none">✓</span>
                            ) : (
                              <span className="text-white/60">—</span>
                            )
                          ) : v === "∞" ? (
                            <span className="text-[hsl(var(--accent))]">{v}</span>
                          ) : v === "—" ? (
                            <span className="text-white/60">{v}</span>
                          ) : (
                            <span className="text-white/85">{v}</span>
                          )}
                        </div>
                      ))}
                    </div>
                  ))}
                </div>
              ))}
            </div>
          </Card>
        </div>
    </DashboardShell>

  );
}

export default UpgradeLayout;<|MERGE_RESOLUTION|>--- conflicted
+++ resolved
@@ -28,7 +28,6 @@
 
   const currentUserPlan = getCurrentUserPlan();
 
-<<<<<<< HEAD
   const billingOptions = [
     { key: "monthly", label: "Monthly", active: true },
     { key: "annually", label: "Annually" },
@@ -36,9 +35,6 @@
 
   // Base monthly prices
   const basePlans = [
-=======
-  const plans = [
->>>>>>> 964475f0
     {
       key: "free",
       name: "Free",
@@ -153,7 +149,6 @@
     },
   ];
 
-<<<<<<< HEAD
   // Build a flat row model to render aligned cards
   const flatRows = [
     { type: "header" as const },
@@ -237,8 +232,6 @@
     }
   };
 
-=======
->>>>>>> 964475f0
   return (
     <DashboardShell>
       <div className="bg-neutral-0 ring-1 ring-accent/10 px-5 sm:px-6 lg:px-8 py-6">
