--- conflicted
+++ resolved
@@ -11,10 +11,7 @@
 import { useAppDispatch, useAppSelector } from "../../store";
 import {  selectWorkspaceState, updateWorkspaceSettings } from "../../store/slices/workspaceSlice";
 import { selectUserWorkspaceRoles, selectUserBasic } from "../../store/slices/authSlice";
-<<<<<<< HEAD
 import { DashboardShell } from "../Dashboard/DashboardShell";
-=======
->>>>>>> 1168c5d5
 
 function SettingsLayout() {
   const dispatch = useAppDispatch();
@@ -343,14 +340,8 @@
         userName={currentUser?.name}
         loading={loading}
       />
-<<<<<<< HEAD
     </DashboardShell>
   );}
 
-=======
-    </div>
-  );
-}
->>>>>>> 1168c5d5
 
 export default SettingsLayout;