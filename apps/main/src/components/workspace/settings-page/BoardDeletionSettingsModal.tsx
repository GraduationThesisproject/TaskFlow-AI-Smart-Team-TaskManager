--- conflicted
+++ resolved
@@ -1,21 +1,6 @@
 import React from 'react';
 import { Modal, ModalBody, ModalFooter, Button } from '@taskflow/ui';
-<<<<<<< HEAD
 import type { BoardDeletionSettingsModalProps } from '../../../types/interfaces/ui';
-=======
-
-interface BoardDeletionSettingsModalProps {
-  isOpen: boolean;
-  onClose: () => void;
-  onConfirm?: (policy: 'everyone' | 'admins') => void;
-  canManage: boolean;
-  currentSetting: string;
-  newSetting: string;
-  userRole: string | null;
-  userName?: string;
-  loading: boolean;
-}
->>>>>>> 85316535
 
 const BoardDeletionSettingsModal: React.FC<BoardDeletionSettingsModalProps> = ({
   isOpen,
