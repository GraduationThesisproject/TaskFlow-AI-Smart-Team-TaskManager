import React from 'react';
import SettingsCard from './SettingsCard';
<<<<<<< HEAD
import UpgradeBanner from './UpgradeBanner';
import type { SettingsSection, SettingsListProps } from '../../../types/interfaces/ui';
=======

interface SettingsSection {
  key: string;
  title: string;
  description?: string;
  bullets?: string[];
  cta: string;
  learnMore?: boolean;
}

interface SettingsListProps {
  sections: SettingsSection[];
  loading: boolean;
  settings?: any;
  onClickByKey: Record<string, () => void>;
}
>>>>>>> 26cc5d69

const SettingsList: React.FC<SettingsListProps> = ({ 
  sections, 
  loading, 
  settings, 
  onClickByKey, 
}) => {
  return (
    <div className="space-y-4">
      {/* First two settings sections */}
      {sections.slice(0, 2).map((section) => (
        <SettingsCard
          key={section.key}
          section={section}
          loading={loading}
          settings={settings}
          onClick={onClickByKey[section.key]}
        />
      ))}

      {/* Remaining settings sections */}
      {sections.slice(2).map((section) => (
        <SettingsCard
          key={section.key}
          section={section}
          loading={loading}
          settings={settings}
          onClick={onClickByKey[section.key]}
        />
      ))}
    </div>
  );
};

export default SettingsList;<|MERGE_RESOLUTION|>--- conflicted
+++ resolved
@@ -1,26 +1,7 @@
 import React from 'react';
 import SettingsCard from './SettingsCard';
-<<<<<<< HEAD
 import UpgradeBanner from './UpgradeBanner';
 import type { SettingsSection, SettingsListProps } from '../../../types/interfaces/ui';
-=======
-
-interface SettingsSection {
-  key: string;
-  title: string;
-  description?: string;
-  bullets?: string[];
-  cta: string;
-  learnMore?: boolean;
-}
-
-interface SettingsListProps {
-  sections: SettingsSection[];
-  loading: boolean;
-  settings?: any;
-  onClickByKey: Record<string, () => void>;
-}
->>>>>>> 26cc5d69
 
 const SettingsList: React.FC<SettingsListProps> = ({ 
   sections, 
