--- conflicted
+++ resolved
@@ -1,19 +1,7 @@
 import React, { useState } from 'react';
 import { Modal, ModalHeader, ModalBody, ModalFooter, Button, Typography, Stack, Alert } from '@taskflow/ui';
 import { useWorkspaces } from '../../../../hooks/useWorkspaces';
-<<<<<<< HEAD
 import type { DeleteWorkspaceModalProps } from '../../../../types/interfaces/ui';
-=======
-import { useAppDispatch, useAppSelector } from '../../../../store';
-import { restoreWorkspace, permanentDeleteWorkspace } from '../../../../store/slices/workspaceSlice';
-
-interface DeleteWorkspaceModalProps {
-  isOpen: boolean;
-  onClose: () => void;
-  workspaceId: string;
-  workspaceName?: string;
-}
->>>>>>> 26cc5d69
 
 export const DeleteWorkspaceModal: React.FC<DeleteWorkspaceModalProps> = ({ isOpen, onClose, workspaceId, workspaceName }) => {
   const { deleteWorkspaceById, loading, error: globalError } = useWorkspaces();
