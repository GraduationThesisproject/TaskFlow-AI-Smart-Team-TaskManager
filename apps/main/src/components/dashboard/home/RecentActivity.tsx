--- conflicted
+++ resolved
@@ -1,11 +1,6 @@
-<<<<<<< HEAD
 import React from 'react';
 import { useMemo } from "react";
 import { Card, CardHeader, CardTitle, CardContent, Typography, Avatar, AvatarImage, AvatarFallback, EmptyState, Skeleton } from "@taskflow/ui";
-=======
-import { useMemo, useState } from "react";
-import { Card, CardHeader, CardTitle, CardContent, Typography, Avatar, AvatarImage, AvatarFallback, EmptyState, Skeleton, Button } from "@taskflow/ui";
->>>>>>> 85316535
 import { Clock, AlertCircle } from "lucide-react";
 import { type ActivityItem } from "../../../store/slices/activitySlice";
 import { useAuth } from '../../../hooks/useAuth';
