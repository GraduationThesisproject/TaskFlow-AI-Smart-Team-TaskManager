import React, { useState } from 'react';
import { useSocketConnection } from '../../contexts/SocketContext';
import { testSocketConnection, checkBackendHealth, getConnectionTips } from '../../utils/socketTest';
import { env } from '../../config/env';
import { useAuth } from '../../hooks/useAuth';
import { Bug, TestTube, Info, AlertTriangle, CheckCircle, XCircle } from 'lucide-react';

export function SocketDebugger() {
  const { isConnected, isConnecting, error, reconnect, connectionStatus, connectionDetails } = useSocketConnection();
  const { user, isAuthenticated, isLoading: authLoading, token } = useAuth();
  const [testResult, setTestResult] = useState<any>(null);
  const [isTesting, setIsTesting] = useState(false);
  const [showDetails, setShowDetails] = useState(false);

  const runConnectionTest = async () => {
    setIsTesting(true);
    setTestResult(null);
    
    try {
      const result = await testSocketConnection(token || undefined);
      setTestResult(result);
    } catch (err) {
      setTestResult({
        success: false,
        error: `Test failed: ${err instanceof Error ? err.message : 'Unknown error'}`
      });
    } finally {
      setIsTesting(false);
    }
  };

  const checkHealth = async () => {
    const isHealthy = await checkBackendHealth();
    setTestResult({
      success: isHealthy,
      error: isHealthy ? undefined : 'Backend server is not responding',
      details: { healthCheck: isHealthy }
    });
  };

  const tips = getConnectionTips();

  // return (
  //   <>
  //   <div className="fixed bottom-4 left-4 z-50 bg-card border rounded-lg shadow-lg p-4 max-w-md">
  //     <div className="flex items-center justify-between mb-3">
  //       <div className="flex items-center gap-2">
  //         <Bug className="w-5 h-5 text-blue-500" />
  //         <span className="font-semibold text-sm">Socket Debugger</span>
  //       </div>
  //       <button
  //         onClick={() => setShowDetails(!showDetails)}
  //         className="text-xs text-muted-foreground hover:text-foreground"
  //       >
  //         {showDetails ? 'Hide' : 'Show'} Details
  //       </button>
  //     </div>

  //     {/* Connection Status */}
  //     <div className="space-y-2 mb-3">
  //       <div className="flex items-center gap-2 text-sm">
  //         <div className={`w-2 h-2 rounded-full ${
  //           isConnected ? 'bg-green-500' : isConnecting ? 'bg-yellow-500' : 'bg-red-500'
  //         }`} />
  //         <span className={isConnected ? 'text-green-600' : isConnecting ? 'text-yellow-600' : 'text-red-600'}>
  //           {connectionStatus}
  //         </span>
  //       </div>
        
  //       {error && (
  //         <div className="text-xs text-red-600 bg-red-50 p-2 rounded">
  //           <AlertTriangle className="w-3 h-3 inline mr-1" />
  //           {error}
  //         </div>
  //       )}
  //     </div>

<<<<<<< HEAD
  //     {/* Action Buttons */}
  //     <div className="flex gap-2 mb-3">
  //       <button
  //         onClick={runConnectionTest}
  //         disabled={isTesting}
  //         className="flex items-center gap-1 px-2 py-1 text-xs bg-blue-500 text-white rounded hover:bg-blue-600 disabled:opacity-50"
  //       >
  //         <TestTube className="w-3 h-3" />
  //         {isTesting ? 'Testing...' : 'Test Connection'}
  //       </button>
        
  //       <button
  //         onClick={checkHealth}
  //         className="px-2 py-1 text-xs bg-green-500 text-white rounded hover:bg-green-600"
  //       >
  //         Health Check
  //       </button>
        
  //       {error && (
  //         <button
  //           onClick={reconnect}
  //           className="px-2 py-1 text-xs bg-orange-500 text-white rounded hover:bg-orange-600"
  //         >
  //           Reconnect
  //         </button>
  //       )}
  //     </div>

  //     {/* Test Results */}
  //     {testResult && (
  //       <div className={`text-xs p-2 rounded mb-3 ${
  //         testResult.success ? 'bg-green-50 text-green-700' : 'bg-red-50 text-red-700'
  //       }`}>
  //         <div className="flex items-center gap-1 mb-1">
  //           {testResult.success ? (
  //             <CheckCircle className="w-3 h-3" />
  //           ) : (
  //             <XCircle className="w-3 h-3" />
  //           )}
  //           <span className="font-medium">
  //             {testResult.success ? 'Test Passed' : 'Test Failed'}
  //           </span>
  //         </div>
  //         {testResult.error && <div>{testResult.error}</div>}
  //         {testResult.details && (
  //           <details className="mt-1">
  //             <summary className="cursor-pointer">Details</summary>
  //             <pre className="mt-1 text-xs overflow-auto">
  //               {JSON.stringify(testResult.details, null, 2)}
  //             </pre>
  //           </details>
  //         )}
  //       </div>
  //     )}

  //     {/* Detailed Information */}
  //     {showDetails && (
  //       <div className="space-y-2 text-xs text-muted-foreground">
  //         <div>
  //           <strong>Socket URL:</strong> {env.SOCKET_URL}
  //         </div>
  //         <div>
  //           <strong>API URL:</strong> {env.API_BASE_URL}
  //         </div>
  //                                 <div>
  //             <strong>Has Token:</strong> {token ? 'Yes' : 'No'}
  //           </div>
  //           <div>
  //             <strong>Environment:</strong> {env.NODE_ENV}
  //           </div>
  //           <div>
  //             <strong>Last Connection Attempt:</strong> {connectionDetails?.lastAttempt ? connectionDetails.lastAttempt.toLocaleTimeString() : 'Never'}
  //           </div>
  //           <div>
  //             <strong>Connection Details:</strong>
  //             <div className="ml-2 mt-1">
  //               <div>• URL: {connectionDetails?.url || 'N/A'}</div>
  //               <div>• Has Token: {connectionDetails?.hasToken ? 'Yes' : 'No'}</div>
  //               <div>• Auth Status: {connectionDetails?.authStatus || 'N/A'}</div>
  //               <div>• Is Ready: {connectionDetails?.isReady ? 'Yes' : 'No'}</div>
  //             </div>
  //           </div>
  //       </div>
  //     )}

  //     {/* Troubleshooting Tips */}
  //     {showDetails && (
  //       <div className="mt-3">
  //         <div className="flex items-center gap-1 mb-2 text-xs font-medium">
  //           <Info className="w-3 h-3" />
  //           Troubleshooting Tips
  //         </div>
  //         <ul className="text-xs space-y-1 text-muted-foreground">
  //           {tips.slice(0, 3).map((tip, index) => (
  //             <li key={index} className="flex items-start gap-1">
  //               <span className="text-blue-500">•</span>
  //               {tip}
  //             </li>
  //           ))}
  //         </ul>
  //       </div>
  //     )}
  //   </div>
  //   </>
  // );
=======
      {/* Action Buttons */}
      <div className="flex gap-2 mb-3">
        <button
          onClick={runConnectionTest}
          disabled={isTesting}
          className="flex items-center gap-1 px-2 py-1 text-xs bg-blue-500 text-white rounded hover:bg-blue-600 disabled:opacity-50"
        >
          <TestTube className="w-3 h-3" />
          {isTesting ? 'Testing...' : 'Test'}
        </button>
        
        <button
          onClick={checkHealth}
          className="flex items-center gap-1 px-2 py-1 text-xs bg-green-500 text-white rounded hover:bg-green-600"
        >
          <CheckCircle className="w-3 h-3" />
          Health
        </button>
        
        <button
          onClick={reconnect}
          className="flex items-center gap-1 px-2 py-1 text-xs bg-purple-500 text-white rounded hover:bg-purple-600"
        >
          <Info className="w-3 h-3" />
          Reconnect
        </button>
      </div>

      {/* Test Results */}
      {testResult && (
        <div className="mb-3 p-2 bg-muted rounded text-xs">
          <div className="flex items-center gap-1 mb-1">
            {testResult.success ? (
              <CheckCircle className="w-3 h-3 text-green-500" />
            ) : (
              <XCircle className="w-3 h-3 text-red-500" />
            )}
            <span className="font-medium">
              {testResult.success ? 'Test Passed' : 'Test Failed'}
            </span>
          </div>
          {testResult.error && (
            <div className="text-red-600">{testResult.error}</div>
          )}
          {testResult.details && (
            <div className="mt-1 text-muted-foreground">
              <pre className="text-xs">{JSON.stringify(testResult.details, null, 2)}</pre>
            </div>
          )}
        </div>
      )}

      {/* Connection Details */}
      {showDetails && (
        <div className="space-y-2 text-xs">
          <div><strong>URL:</strong> {connectionDetails.url}</div>
          <div><strong>Has Token:</strong> {connectionDetails.hasToken ? 'Yes' : 'No'}</div>
          <div><strong>Auth Status:</strong> {connectionDetails.authStatus}</div>
          <div><strong>Ready:</strong> {connectionDetails.isReady ? 'Yes' : 'No'}</div>
          {connectionDetails.lastAttempt && (
            <div><strong>Last Attempt:</strong> {connectionDetails.lastAttempt.toLocaleTimeString()}</div>
          )}
        </div>
      )}

      {/* Tips */}
      {tips.length > 0 && (
        <div className="mt-3 p-2 bg-blue-50 rounded text-xs">
          <div className="font-medium text-blue-800 mb-1">Connection Tips:</div>
          <ul className="space-y-1 text-blue-700">
            {tips.map((tip, index) => (
              <li key={index}>• {tip}</li>
            ))}
          </ul>
        </div>
      )}
    </div>
  );
>>>>>>> 797e58a0
}<|MERGE_RESOLUTION|>--- conflicted
+++ resolved
@@ -75,113 +75,6 @@
   //       )}
   //     </div>
 
-<<<<<<< HEAD
-  //     {/* Action Buttons */}
-  //     <div className="flex gap-2 mb-3">
-  //       <button
-  //         onClick={runConnectionTest}
-  //         disabled={isTesting}
-  //         className="flex items-center gap-1 px-2 py-1 text-xs bg-blue-500 text-white rounded hover:bg-blue-600 disabled:opacity-50"
-  //       >
-  //         <TestTube className="w-3 h-3" />
-  //         {isTesting ? 'Testing...' : 'Test Connection'}
-  //       </button>
-        
-  //       <button
-  //         onClick={checkHealth}
-  //         className="px-2 py-1 text-xs bg-green-500 text-white rounded hover:bg-green-600"
-  //       >
-  //         Health Check
-  //       </button>
-        
-  //       {error && (
-  //         <button
-  //           onClick={reconnect}
-  //           className="px-2 py-1 text-xs bg-orange-500 text-white rounded hover:bg-orange-600"
-  //         >
-  //           Reconnect
-  //         </button>
-  //       )}
-  //     </div>
-
-  //     {/* Test Results */}
-  //     {testResult && (
-  //       <div className={`text-xs p-2 rounded mb-3 ${
-  //         testResult.success ? 'bg-green-50 text-green-700' : 'bg-red-50 text-red-700'
-  //       }`}>
-  //         <div className="flex items-center gap-1 mb-1">
-  //           {testResult.success ? (
-  //             <CheckCircle className="w-3 h-3" />
-  //           ) : (
-  //             <XCircle className="w-3 h-3" />
-  //           )}
-  //           <span className="font-medium">
-  //             {testResult.success ? 'Test Passed' : 'Test Failed'}
-  //           </span>
-  //         </div>
-  //         {testResult.error && <div>{testResult.error}</div>}
-  //         {testResult.details && (
-  //           <details className="mt-1">
-  //             <summary className="cursor-pointer">Details</summary>
-  //             <pre className="mt-1 text-xs overflow-auto">
-  //               {JSON.stringify(testResult.details, null, 2)}
-  //             </pre>
-  //           </details>
-  //         )}
-  //       </div>
-  //     )}
-
-  //     {/* Detailed Information */}
-  //     {showDetails && (
-  //       <div className="space-y-2 text-xs text-muted-foreground">
-  //         <div>
-  //           <strong>Socket URL:</strong> {env.SOCKET_URL}
-  //         </div>
-  //         <div>
-  //           <strong>API URL:</strong> {env.API_BASE_URL}
-  //         </div>
-  //                                 <div>
-  //             <strong>Has Token:</strong> {token ? 'Yes' : 'No'}
-  //           </div>
-  //           <div>
-  //             <strong>Environment:</strong> {env.NODE_ENV}
-  //           </div>
-  //           <div>
-  //             <strong>Last Connection Attempt:</strong> {connectionDetails?.lastAttempt ? connectionDetails.lastAttempt.toLocaleTimeString() : 'Never'}
-  //           </div>
-  //           <div>
-  //             <strong>Connection Details:</strong>
-  //             <div className="ml-2 mt-1">
-  //               <div>• URL: {connectionDetails?.url || 'N/A'}</div>
-  //               <div>• Has Token: {connectionDetails?.hasToken ? 'Yes' : 'No'}</div>
-  //               <div>• Auth Status: {connectionDetails?.authStatus || 'N/A'}</div>
-  //               <div>• Is Ready: {connectionDetails?.isReady ? 'Yes' : 'No'}</div>
-  //             </div>
-  //           </div>
-  //       </div>
-  //     )}
-
-  //     {/* Troubleshooting Tips */}
-  //     {showDetails && (
-  //       <div className="mt-3">
-  //         <div className="flex items-center gap-1 mb-2 text-xs font-medium">
-  //           <Info className="w-3 h-3" />
-  //           Troubleshooting Tips
-  //         </div>
-  //         <ul className="text-xs space-y-1 text-muted-foreground">
-  //           {tips.slice(0, 3).map((tip, index) => (
-  //             <li key={index} className="flex items-start gap-1">
-  //               <span className="text-blue-500">•</span>
-  //               {tip}
-  //             </li>
-  //           ))}
-  //         </ul>
-  //       </div>
-  //     )}
-  //   </div>
-  //   </>
-  // );
-=======
       {/* Action Buttons */}
       <div className="flex gap-2 mb-3">
         <button
@@ -260,5 +153,4 @@
       )}
     </div>
   );
->>>>>>> 797e58a0
 }