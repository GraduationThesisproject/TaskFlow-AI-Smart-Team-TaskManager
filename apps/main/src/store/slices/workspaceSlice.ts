import { createSlice, createAsyncThunk } from '@reduxjs/toolkit';
import type { PayloadAction } from '@reduxjs/toolkit';
import type { Space } from '../../types/task.types';
import { WorkspaceService } from "../../services/D_workspaceService.ts";
import { SpaceService } from '../../services/spaceService';
import { workspaceService, type InviteLinkInfo } from '../../services/workspace.service.ts';
import type { Workspace, WorkspaceMember, WorkspaceState as BaseWorkspaceState } from '../../types/workspace.types';

// Async thunks - combining both implementations
export const fetchWorkspace = createAsyncThunk(
  'workspace/fetchWorkspace',
  async (workspaceId: string) => {
    const response = await WorkspaceService.getWorkspace(workspaceId);
    // Backend returns { workspace: {...}, userRole: '...', userPermissions: {...} }
    return (response.data as any).workspace;
  }
);

export const fetchWorkspaces = createAsyncThunk<Workspace[]>(
  'workspace/fetchWorkspaces',
  async () => {
    const response = await WorkspaceService.getWorkspaces();
    // The response is an object with a workspaces array
    return Array.isArray((response.data as any)?.workspaces) 
      ? (response.data as any).workspaces 
      : [];
  }
);


export const fetchSpacesByWorkspace = createAsyncThunk(
  'workspace/fetchSpacesByWorkspace',
  async (workspaceId: string) => {
    const response = await SpaceService.getSpacesByWorkspace(workspaceId);
    // Backend returns { spaces: [...], count: number }
    return (response.data as any).spaces;
  }
);

export const fetchSpace = createAsyncThunk(
  'workspace/fetchSpace',
  async (spaceId: string) => {
    const response = await SpaceService.getSpace(spaceId);
    // Backend returns { space: {...}, userRole: '...', userPermissions: {...} }
    return (response.data as any).space;
  }
);

// New thunks from the newer implementation
export const fetchMembers = createAsyncThunk<WorkspaceMember[], { id: string; q?: string }>('workspace/fetchMembers', async ({ id, q }) => {
  return workspaceService.getMembers(id, q ? { q } : undefined);
});

export const inviteMember = createAsyncThunk<WorkspaceMember, { id: string; email: string; role: 'member' | 'admin' }>(
  'workspace/inviteMember',
  async ({ id, email, role }) => {
    return workspaceService.inviteMember(id, { email, role });
  }
);

export const removeMember = createAsyncThunk<{ memberId: string }, { id: string; memberId: string }>(
  'workspace/removeMember',
  async ({ id, memberId }) => {
    await workspaceService.removeMember(id, memberId);
    return { memberId };
  }
);

export const generateInviteLink = createAsyncThunk<InviteLinkInfo, { id: string }>(
  'workspace/generateInviteLink',
  async ({ id }) => workspaceService.generateInviteLink(id)
);

export const disableInviteLink = createAsyncThunk<InviteLinkInfo, { id: string }>(
  'workspace/disableInviteLink',
  async ({ id }) => workspaceService.disableInviteLink(id)
);

// Update workspace settings
export const updateWorkspaceSettings = createAsyncThunk<
  Workspace,
  { id: string; section: string; updates: Record<string, any> }
>(
  'workspace/updateWorkspaceSettings',
  async ({ id, section, updates }) => {
    const response = await WorkspaceService.updateWorkspace(id, {
      // Backend expects { settings: { [section]: updates } }
      settings: { [section]: updates } as any,
    } as any);
    // API returns wrapper with { workspace }
    return (response.data as any).workspace as Workspace;
  }
);

export const createWorkspace = createAsyncThunk(
  'workspace/createWorkspace',
  async (workspaceData: {
    name: string;
    description?: string;
    visibility: 'private' | 'public';
  }) => {
    const response = await WorkspaceService.createWorkspace({
      name: workspaceData.name,
      description: workspaceData.description,
      plan: 'free' // Default to free plan
    });
    return response.data;
  }
);

export const deleteWorkspace = createAsyncThunk<{ id: string; message: string }, { id: string }>(
  'workspace/deleteWorkspace',
  async ({ id }) => {
    const response = await WorkspaceService.deleteWorkspace(id);
    const message = (response as any)?.message || (response as any)?.data?.message || 'Workspace deleted';
    return { id, message };
  }
);

// Dev-only: force current user as owner for a workspace (repairs old data)
export const forceOwnerDev = createAsyncThunk<{ id: string; message: string }, { id: string }>(
  'workspace/forceOwnerDev',
  async ({ id }) => {
    const response = await WorkspaceService.forceOwnerDev(id);
    const message = (response as any)?.message || (response as any)?.data?.message || 'Ownership updated (dev)';
    return { id, message };
  }
);

// Combined state interface
interface WorkspaceState extends BaseWorkspaceState {
  workspaces: Workspace[];
  spaces: Space[];
  selectedSpace: Space | null;
  currentWorkspaceId: string | null;
  members: WorkspaceMember[];
  inviteLink?: InviteLinkInfo;
  loading: boolean;
}

const getPersistedWorkspaceId = (): string | null => {
  if (typeof window !== 'undefined') {
    return localStorage.getItem('currentWorkspaceId');
  }
  return null;
};

const setPersistedWorkspaceId = (id: string | null): void => {
  if (typeof window !== 'undefined') {
    if (id) {
      localStorage.setItem('currentWorkspaceId', id);
    } else {
      localStorage.removeItem('currentWorkspaceId');
    }
  }
};

const initialState: WorkspaceState = {
  workspaces: [],
  currentWorkspace: null,
  spaces: [],
  selectedSpace: null,
  currentWorkspaceId: getPersistedWorkspaceId(),
  members: [],
  inviteLink: undefined,
  loading: false,
  isLoading: false,
  error: null,
};

const workspaceSlice = createSlice({
  name: 'workspace',
  initialState,
  reducers: {
    setSelectedSpace: (state, action: PayloadAction<Space | null>) => {
      state.selectedSpace = action.payload;
    },
    clearWorkspaceData: (state) => {
      state.currentWorkspace = null;
      state.spaces = [];
      state.selectedSpace = null;
      state.error = null;
    },
    setLoading: (state, action: PayloadAction<boolean>) => {
      state.loading = action.payload;
    },
    clearError: (state) => {
      state.error = null;
    },
    setCurrentWorkspaceId(state, action: PayloadAction<string | null>) {
      state.currentWorkspaceId = action.payload;
      setPersistedWorkspaceId(action.payload);
    },
    resetWorkspaceState: () => initialState,
  },
  extraReducers: (builder) => {
    builder
      // Fetch all workspaces
      .addCase(fetchWorkspaces.pending, (state) => {
        state.loading = true;
        state.error = null;
      })
      .addCase(fetchWorkspaces.fulfilled, (state, action) => {
        state.loading = false;
        state.workspaces = Array.isArray(action.payload) ? action.payload : [];
        state.error = null;
      })
      .addCase(fetchWorkspaces.rejected, (state, action) => {
        state.loading = false;
        state.error = action.error.message || 'Failed to fetch workspaces';
      })
  
      // Fetch single workspace
      .addCase(fetchWorkspace.pending, (state) => {
        state.loading = true;
        state.error = null;
      })
      .addCase(fetchWorkspace.fulfilled, (state, action) => {
        state.loading = false;
        state.currentWorkspace = action.payload;
        if (!state.workspaces.find((w) => w._id === action.payload._id)) {
          state.workspaces = [...state.workspaces, action.payload];
        }
        // Ensure members table has data even if fetchMembers hasn't run or failed
        if (Array.isArray((action.payload as any).members)) {
          state.members = (action.payload as any).members as unknown as WorkspaceMember[];
        }
        state.error = null;
      })
      .addCase(fetchWorkspace.rejected, (state, action) => {
        state.loading = false;
        state.error = action.error.message || 'Failed to fetch workspace';
      })
  
      // Create workspace
      .addCase(createWorkspace.pending, (state) => {
        state.loading = true;
        state.error = null;
      })
      .addCase(createWorkspace.fulfilled, (state, action) => {
        state.loading = false;
        if (action.payload) {
          state.workspaces = Array.isArray(state.workspaces)
            ? [...state.workspaces, action.payload]
            : [action.payload];
        }
        state.error = null;
      })
      .addCase(createWorkspace.rejected, (state, action) => {
        state.loading = false;
        state.error = action.error.message || 'Failed to create workspace';
      })
<<<<<<< HEAD
  
      // Delete workspace
      .addCase(deleteWorkspace.pending, (state) => {
        state.loading = true;
        state.error = null;
      })
      .addCase(deleteWorkspace.fulfilled, (state, action) => {
        state.loading = false;
        const deletedId = action.payload.id;
        state.workspaces = (state.workspaces || []).filter((w) => w._id !== deletedId);
        if (state.currentWorkspace && state.currentWorkspace._id === deletedId) {
          state.currentWorkspace = null as any;
          state.currentWorkspaceId = null;
          state.spaces = [];
          state.selectedSpace = null;
        }
        state.error = null;
      })
      .addCase(deleteWorkspace.rejected, (state, action) => {
        state.loading = false;
        state.error = action.error.message || 'Failed to delete workspace';
      });
 
    // You can add other thunks (spaces, members, invite links) here similarly...
=======

      // Update workspace settings
      .addCase(updateWorkspaceSettings.pending, (state) => {
        state.loading = true;
        state.error = null;
      })
      .addCase(updateWorkspaceSettings.fulfilled, (state, action) => {
        state.loading = false;
        state.currentWorkspace = action.payload;
        // Optionally keep workspaces list in sync
        const idx = state.workspaces.findIndex((w) => w._id === action.payload._id);
        if (idx >= 0) state.workspaces[idx] = action.payload;
        state.error = null;
      })
      .addCase(updateWorkspaceSettings.rejected, (state, action) => {
        state.loading = false;
        state.error = action.error.message || 'Failed to update workspace settings';
      })

      // Fetch members
      .addCase(fetchMembers.pending, (state) => {
        state.isLoading = true;
        state.error = null;
      })
      .addCase(fetchMembers.fulfilled, (state, action) => {
        state.isLoading = false;
        state.members = Array.isArray(action.payload) ? action.payload : [];
        console.log('✅ fetchMembers.fulfilled - Members updated:', state.members);
        state.error = null;
      })
      .addCase(fetchMembers.rejected, (state, action) => {
        state.isLoading = false;
        console.error('❌ fetchMembers.rejected:', action.error.message);
        state.error = action.error.message || 'Failed to fetch members';
      })

      // Invite member
      .addCase(inviteMember.pending, (state) => {
        state.isLoading = true;
        state.error = null;
      })
      .addCase(inviteMember.fulfilled, (state, action) => {
        state.isLoading = false;
        if (action.payload) {
          state.members = [...state.members, action.payload];
        }
        state.error = null;
      })
      .addCase(inviteMember.rejected, (state, action) => {
        state.isLoading = false;
        state.error = action.error.message || 'Failed to invite member';
      })

      // Remove member
      .addCase(removeMember.pending, (state) => {
        state.isLoading = true;
        state.error = null;
      })
      .addCase(removeMember.fulfilled, (state, action) => {
        state.isLoading = false;
        state.members = state.members.filter(m => m.id !== action.payload.memberId);
        state.error = null;
      })
      .addCase(removeMember.rejected, (state, action) => {
        state.isLoading = false;
        state.error = action.error.message || 'Failed to remove member';
      })

      // Generate invite link
      .addCase(generateInviteLink.pending, (state) => {
        state.isLoading = true;
        state.error = null;
      })
      .addCase(generateInviteLink.fulfilled, (state, action) => {
        state.isLoading = false;
        state.inviteLink = action.payload;
        state.error = null;
      })
      .addCase(generateInviteLink.rejected, (state, action) => {
        state.isLoading = false;
        state.error = action.error.message || 'Failed to generate invite link';
      })

      // Disable invite link
      .addCase(disableInviteLink.pending, (state) => {
        state.isLoading = true;
        state.error = null;
      })
      .addCase(disableInviteLink.fulfilled, (state, action) => {
        state.isLoading = false;
        state.inviteLink = action.payload;
        state.error = null;
      })
      .addCase(disableInviteLink.rejected, (state, action) => {
        state.isLoading = false;
        state.error = action.error.message || 'Failed to disable invite link';
      });
>>>>>>> e03e3e85
  }
});


export const {
  setSelectedSpace,
  clearWorkspaceData,
  setLoading,
  clearError,
  setCurrentWorkspaceId,
  resetWorkspaceState,
} = workspaceSlice.actions;

// Selectors
// Note: accept `any` for state to avoid importing RootState and to be compatible with useSelector typing.
export const selectWorkspaceState = (state: any) => state.workspace as WorkspaceState;
export const selectMembers = (state: any) => (state.workspace as WorkspaceState).members;
export const selectWorkspaceLoading = (state: any) => (state.workspace as WorkspaceState).isLoading;
export const selectWorkspaceError = (state: any) => (state.workspace as WorkspaceState).error;

export default workspaceSlice.reducer;<|MERGE_RESOLUTION|>--- conflicted
+++ resolved
@@ -250,7 +250,104 @@
         state.loading = false;
         state.error = action.error.message || 'Failed to create workspace';
       })
-<<<<<<< HEAD
+
+      // Update workspace settings
+      .addCase(updateWorkspaceSettings.pending, (state) => {
+        state.loading = true;
+        state.error = null;
+      })
+      .addCase(updateWorkspaceSettings.fulfilled, (state, action) => {
+        state.loading = false;
+        state.currentWorkspace = action.payload;
+        // Optionally keep workspaces list in sync
+        const idx = state.workspaces.findIndex((w) => w._id === action.payload._id);
+        if (idx >= 0) state.workspaces[idx] = action.payload;
+        state.error = null;
+      })
+      .addCase(updateWorkspaceSettings.rejected, (state, action) => {
+        state.loading = false;
+        state.error = action.error.message || 'Failed to update workspace settings';
+      })
+
+      // Fetch members
+      .addCase(fetchMembers.pending, (state) => {
+        state.isLoading = true;
+        state.error = null;
+      })
+      .addCase(fetchMembers.fulfilled, (state, action) => {
+        state.isLoading = false;
+        state.members = Array.isArray(action.payload) ? action.payload : [];
+        console.log('✅ fetchMembers.fulfilled - Members updated:', state.members);
+        state.error = null;
+      })
+      .addCase(fetchMembers.rejected, (state, action) => {
+        state.isLoading = false;
+        console.error('❌ fetchMembers.rejected:', action.error.message);
+        state.error = action.error.message || 'Failed to fetch members';
+      })
+
+      // Invite member
+      .addCase(inviteMember.pending, (state) => {
+        state.isLoading = true;
+        state.error = null;
+      })
+      .addCase(inviteMember.fulfilled, (state, action) => {
+        state.isLoading = false;
+        if (action.payload) {
+          state.members = [...state.members, action.payload];
+        }
+        state.error = null;
+      })
+      .addCase(inviteMember.rejected, (state, action) => {
+        state.isLoading = false;
+        state.error = action.error.message || 'Failed to invite member';
+      })
+
+      // Remove member
+      .addCase(removeMember.pending, (state) => {
+        state.isLoading = true;
+        state.error = null;
+      })
+      .addCase(removeMember.fulfilled, (state, action) => {
+        state.isLoading = false;
+        state.members = state.members.filter(m => m.id !== action.payload.memberId);
+        state.error = null;
+      })
+      .addCase(removeMember.rejected, (state, action) => {
+        state.isLoading = false;
+        state.error = action.error.message || 'Failed to remove member';
+      })
+
+      // Generate invite link
+      .addCase(generateInviteLink.pending, (state) => {
+        state.isLoading = true;
+        state.error = null;
+      })
+      .addCase(generateInviteLink.fulfilled, (state, action) => {
+        state.isLoading = false;
+        state.inviteLink = action.payload;
+        state.error = null;
+      })
+      .addCase(generateInviteLink.rejected, (state, action) => {
+        state.isLoading = false;
+        state.error = action.error.message || 'Failed to generate invite link';
+      })
+
+      // Disable invite link
+      .addCase(disableInviteLink.pending, (state) => {
+        state.isLoading = true;
+        state.error = null;
+      })
+      .addCase(disableInviteLink.fulfilled, (state, action) => {
+        state.isLoading = false;
+        state.inviteLink = action.payload;
+        state.error = null;
+      })
+      .addCase(disableInviteLink.rejected, (state, action) => {
+        state.isLoading = false;
+        state.error = action.error.message || 'Failed to disable invite link';
+      });
+      })
   
       // Delete workspace
       .addCase(deleteWorkspace.pending, (state) => {
@@ -275,105 +372,6 @@
       });
  
     // You can add other thunks (spaces, members, invite links) here similarly...
-=======
-
-      // Update workspace settings
-      .addCase(updateWorkspaceSettings.pending, (state) => {
-        state.loading = true;
-        state.error = null;
-      })
-      .addCase(updateWorkspaceSettings.fulfilled, (state, action) => {
-        state.loading = false;
-        state.currentWorkspace = action.payload;
-        // Optionally keep workspaces list in sync
-        const idx = state.workspaces.findIndex((w) => w._id === action.payload._id);
-        if (idx >= 0) state.workspaces[idx] = action.payload;
-        state.error = null;
-      })
-      .addCase(updateWorkspaceSettings.rejected, (state, action) => {
-        state.loading = false;
-        state.error = action.error.message || 'Failed to update workspace settings';
-      })
-
-      // Fetch members
-      .addCase(fetchMembers.pending, (state) => {
-        state.isLoading = true;
-        state.error = null;
-      })
-      .addCase(fetchMembers.fulfilled, (state, action) => {
-        state.isLoading = false;
-        state.members = Array.isArray(action.payload) ? action.payload : [];
-        console.log('✅ fetchMembers.fulfilled - Members updated:', state.members);
-        state.error = null;
-      })
-      .addCase(fetchMembers.rejected, (state, action) => {
-        state.isLoading = false;
-        console.error('❌ fetchMembers.rejected:', action.error.message);
-        state.error = action.error.message || 'Failed to fetch members';
-      })
-
-      // Invite member
-      .addCase(inviteMember.pending, (state) => {
-        state.isLoading = true;
-        state.error = null;
-      })
-      .addCase(inviteMember.fulfilled, (state, action) => {
-        state.isLoading = false;
-        if (action.payload) {
-          state.members = [...state.members, action.payload];
-        }
-        state.error = null;
-      })
-      .addCase(inviteMember.rejected, (state, action) => {
-        state.isLoading = false;
-        state.error = action.error.message || 'Failed to invite member';
-      })
-
-      // Remove member
-      .addCase(removeMember.pending, (state) => {
-        state.isLoading = true;
-        state.error = null;
-      })
-      .addCase(removeMember.fulfilled, (state, action) => {
-        state.isLoading = false;
-        state.members = state.members.filter(m => m.id !== action.payload.memberId);
-        state.error = null;
-      })
-      .addCase(removeMember.rejected, (state, action) => {
-        state.isLoading = false;
-        state.error = action.error.message || 'Failed to remove member';
-      })
-
-      // Generate invite link
-      .addCase(generateInviteLink.pending, (state) => {
-        state.isLoading = true;
-        state.error = null;
-      })
-      .addCase(generateInviteLink.fulfilled, (state, action) => {
-        state.isLoading = false;
-        state.inviteLink = action.payload;
-        state.error = null;
-      })
-      .addCase(generateInviteLink.rejected, (state, action) => {
-        state.isLoading = false;
-        state.error = action.error.message || 'Failed to generate invite link';
-      })
-
-      // Disable invite link
-      .addCase(disableInviteLink.pending, (state) => {
-        state.isLoading = true;
-        state.error = null;
-      })
-      .addCase(disableInviteLink.fulfilled, (state, action) => {
-        state.isLoading = false;
-        state.inviteLink = action.payload;
-        state.error = null;
-      })
-      .addCase(disableInviteLink.rejected, (state, action) => {
-        state.isLoading = false;
-        state.error = action.error.message || 'Failed to disable invite link';
-      });
->>>>>>> e03e3e85
   }
 });
 
