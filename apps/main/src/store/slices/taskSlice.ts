--- conflicted
+++ resolved
@@ -2,12 +2,6 @@
 import type { PayloadAction } from '@reduxjs/toolkit';
 import type { 
   Task, 
-<<<<<<< HEAD
-=======
-  Column, 
-  Board, 
-  Space, 
->>>>>>> 144f5738
   TaskState, 
   CreateTaskForm, 
   UpdateTaskForm, 
@@ -262,12 +256,7 @@
 // Initial state
 const initialState: TaskState = {
   tasks: [],
-<<<<<<< HEAD
-=======
-  columns: [],
-  boards: [],
-  spaces: [],
->>>>>>> 144f5738
+
   currentTask: null,
   currentBoard: null,
   currentSpace: null,
