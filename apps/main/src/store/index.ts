--- conflicted
+++ resolved
@@ -3,29 +3,19 @@
 import type { TypedUseSelectorHook} from 'react-redux';
 
 // Import reducers here
-<<<<<<< HEAD
+
+// import workspaceReducer from './slices/workspaceSlice';
 import appReducer from './slices/appSlice.ts';
 import taskReducer from './slices/taskSlice.ts';
 import workspaceReducer from './slices/workspaceSlice.ts';
-// import authReducer from './slices/authSlice.ts';
-=======
-import appReducer from './slices/appSlice';
-import taskReducer from './slices/taskSlice';
-import authReducer from './slices/authSlice';
-// import workspaceReducer from './slices/workspaceSlice';
->>>>>>> 16d30a86
+import authReducer from './slices/authSlice.ts';
 
 export const store = configureStore({
   reducer: {
     app: appReducer,
     tasks: taskReducer,
-<<<<<<< HEAD
     workspace: workspaceReducer,
-    // auth: authReducer,
-=======
     auth: authReducer, // Add the auth reducer
-    // workspace: workspaceReducer,
->>>>>>> 16d30a86
   },
   middleware: (getDefaultMiddleware) =>
     getDefaultMiddleware({
