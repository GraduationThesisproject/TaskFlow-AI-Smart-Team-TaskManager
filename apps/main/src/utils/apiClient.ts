--- conflicted
+++ resolved
@@ -23,14 +23,10 @@
         const { skipAuth = false, retryOnUnauth = true, ...requestOptions } = options;
         
         const url = `${this.baseURL}${endpoint}`;
-<<<<<<< HEAD
         const headers: Record<string, string> = { 
             ...this.defaultHeaders, 
             ...(requestOptions.headers as Record<string, string> || {})
         };
-=======
-        const headers: Record<string, string> = { ...this.defaultHeaders, ...(requestOptions.headers as Record<string, string> | undefined) };
->>>>>>> 5ec308c8
 
         // Add authentication token if not skipped
         if (!skipAuth) {
