<<<<<<< HEAD
import tokenManager from './tokenManager.ts';

=======
import tokenManager from './tokenManager.js';
>>>>>>> 5ec308c8

// Enhanced API client with automatic token management
class ApiClient {
    private baseURL: string;
    private defaultHeaders: Record<string, string>;

    constructor(baseURL: string = '/api') {
        this.baseURL = baseURL;
        this.defaultHeaders = {
            'Content-Type': 'application/json',
        };
    }

    // Main request method with automatic token handling
    async request<T = any>(
        endpoint: string, 
        options: RequestInit & { 
            skipAuth?: boolean;
            retryOnUnauth?: boolean;
        } = {}
    ): Promise<T> {
        const { skipAuth = false, retryOnUnauth = true, ...requestOptions } = options;
        
        const url = `${this.baseURL}${endpoint}`;
<<<<<<< HEAD
        // Normalize headers to a plain object to avoid `{}` inference and allow property assignment
        const headers: Record<string, string> = { ...this.defaultHeaders };
        if (requestOptions.headers) {
            const h = requestOptions.headers as RequestInit['headers'];
            if (h instanceof Headers) {
                h.forEach((value, key) => {
                    headers[key] = value as string;
                });
            } else if (Array.isArray(h)) {
                for (const [key, value] of h) headers[key] = String(value);
            } else {
                Object.assign(headers, h as Record<string, string>);
            }
        }
=======
        const headers: Record<string, string> = { ...this.defaultHeaders, ...(requestOptions.headers as Record<string, string> | undefined) };
>>>>>>> 5ec308c8

        // Add authentication token if not skipped
        if (!skipAuth) {
            const token = tokenManager.getAccessToken();
            if (token) {
                headers.Authorization = `Bearer ${token}`;
            }
        }

        const config: RequestInit = {
            ...requestOptions,
            headers,
            credentials: 'include', // Include cookies for refresh token
        };

        try {
            const response = await fetch(url, config);

            // Handle unauthorized - attempt token refresh
            if (response.status === 401 && !skipAuth && retryOnUnauth) {
                console.log('Unauthorized - attempting token refresh...');
                
                const newToken = await tokenManager.refreshAccessToken();
                if (newToken) {
                    // Retry request with new token
                    headers.Authorization = `Bearer ${newToken}`;
                    const retryResponse = await fetch(url, { ...config, headers });
                    
                    if (retryResponse.ok) {
                        return this.parseResponse<T>(retryResponse);
                    } else {
                        throw new Error(`Request failed: ${retryResponse.status} ${retryResponse.statusText}`);
                    }
                } else {
                    // Refresh failed - user needs to login
                    throw new Error('Authentication required');
                }
            }

            if (!response.ok) {
                throw new Error(`Request failed: ${response.status} ${response.statusText}`);
            }

            return this.parseResponse<T>(response);
        } catch (error) {
            console.error('API request failed:', error);
            throw error;
        }
    }

    // Parse response based on content type
    private async parseResponse<T>(response: Response): Promise<T> {
        const contentType = response.headers.get('Content-Type');
        
        if (contentType?.includes('application/json')) {
            return response.json();
        } else if (contentType?.includes('text/')) {
            return response.text() as any;
        } else {
            return response.blob() as any;
        }
    }

    // Convenience methods
    get<T = any>(endpoint: string, options?: RequestInit & { skipAuth?: boolean }): Promise<T> {
        return this.request<T>(endpoint, { ...options, method: 'GET' });
    }

    post<T = any>(endpoint: string, data?: any, options?: RequestInit & { skipAuth?: boolean }): Promise<T> {
        return this.request<T>(endpoint, {
            ...options,
            method: 'POST',
            body: data ? JSON.stringify(data) : undefined,
        });
    }

    put<T = any>(endpoint: string, data?: any, options?: RequestInit & { skipAuth?: boolean }): Promise<T> {
        return this.request<T>(endpoint, {
            ...options,
            method: 'PUT',
            body: data ? JSON.stringify(data) : undefined,
        });
    }

    patch<T = any>(endpoint: string, data?: any, options?: RequestInit & { skipAuth?: boolean }): Promise<T> {
        return this.request<T>(endpoint, {
            ...options,
            method: 'PATCH',
            body: data ? JSON.stringify(data) : undefined,
        });
    }

    delete<T = any>(endpoint: string, options?: RequestInit & { skipAuth?: boolean }): Promise<T> {
        return this.request<T>(endpoint, { ...options, method: 'DELETE' });
    }

    // File upload with automatic token
    async upload<T = any>(
        endpoint: string, 
        formData: FormData, 
        options: RequestInit & { 
            onProgress?: (progress: number) => void;
            skipAuth?: boolean;
        } = {}
    ): Promise<T> {
        const { onProgress, skipAuth = false } = options;
        
        return new Promise((resolve, reject) => {
            const xhr = new XMLHttpRequest();
            
            // Add auth header
            if (!skipAuth) {
                const token = tokenManager.getAccessToken();
                if (token) {
                    xhr.setRequestHeader('Authorization', `Bearer ${token}`);
                }
            }

            // Progress tracking
            if (onProgress) {
                xhr.upload.onprogress = (event) => {
                    if (event.lengthComputable) {
                        const progress = (event.loaded / event.total) * 100;
                        onProgress(progress);
                    }
                };
            }

            xhr.onload = () => {
                if (xhr.status >= 200 && xhr.status < 300) {
                    try {
                        const response = JSON.parse(xhr.responseText);
                        resolve(response);
                    } catch {
                        resolve(xhr.responseText as any);
                    }
                } else {
                    reject(new Error(`Upload failed: ${xhr.status} ${xhr.statusText}`));
                }
            };

            xhr.onerror = () => reject(new Error('Upload failed'));
            
            xhr.open('POST', `${this.baseURL}${endpoint}`);
            xhr.send(formData);
        });
    }
}

export default new ApiClient();<|MERGE_RESOLUTION|>--- conflicted
+++ resolved
@@ -1,9 +1,4 @@
-<<<<<<< HEAD
-import tokenManager from './tokenManager.ts';
-
-=======
 import tokenManager from './tokenManager.js';
->>>>>>> 5ec308c8
 
 // Enhanced API client with automatic token management
 class ApiClient {
@@ -28,24 +23,7 @@
         const { skipAuth = false, retryOnUnauth = true, ...requestOptions } = options;
         
         const url = `${this.baseURL}${endpoint}`;
-<<<<<<< HEAD
-        // Normalize headers to a plain object to avoid `{}` inference and allow property assignment
-        const headers: Record<string, string> = { ...this.defaultHeaders };
-        if (requestOptions.headers) {
-            const h = requestOptions.headers as RequestInit['headers'];
-            if (h instanceof Headers) {
-                h.forEach((value, key) => {
-                    headers[key] = value as string;
-                });
-            } else if (Array.isArray(h)) {
-                for (const [key, value] of h) headers[key] = String(value);
-            } else {
-                Object.assign(headers, h as Record<string, string>);
-            }
-        }
-=======
         const headers: Record<string, string> = { ...this.defaultHeaders, ...(requestOptions.headers as Record<string, string> | undefined) };
->>>>>>> 5ec308c8
 
         // Add authentication token if not skipped
         if (!skipAuth) {
