import React, { useState, useEffect } from 'react';
import { Button, Typography, Flex, Avatar, AvatarImage, AvatarFallback } from '@taskflow/ui';
import { Link } from 'react-router-dom';
import { ThemeProvider } from '@taskflow/theme';
import { useAuth } from './hooks/useAuth';
import { Provider } from 'react-redux';
import { store } from './store';
import { useAppDispatch } from './store';
import { checkAuthStatus } from './store/slices/authSlice';
import { BrowserRouter as Router, Routes, Route, Navigate } from 'react-router-dom';
import WorkSpace from './pages/workSpace';
import { SpacePage } from './pages/space.page';
import { BoardPage } from './pages/board.page';
import { LandingPage } from './pages/LandingPage';
import Dashboard from './pages/Dashboard';
import { NoAccessPage } from './pages/NoAccessPage';
import { LogoutConfirmDialog, ThemeToggle, AppLayout } from './components';
import { AccessibilityProvider } from './components/common/AccessibilityProvider';
import { LogOut } from 'lucide-react';

function AppContent() {
  const dispatch = useAppDispatch();
  const { isAuthenticated, isLoading, user, logout } = useAuth();
  const [showLogoutConfirm, setShowLogoutConfirm] = useState(false);

  useEffect(() => {
    dispatch(checkAuthStatus());
  }, [dispatch]);

  if (isLoading) {
    return (
      <AppLayout>
        <div className="flex items-center justify-center h-full">
          <div className="text-center">
            <div className="animate-spin rounded-full h-12 w-12 border-b-2 border-primary mx-auto mb-4"></div>
            <p className="text-muted-foreground">Initializing...</p>
          </div>
        </div>
      </AppLayout>
    );
  }

  return (
    <AppLayout>
      {isAuthenticated && (
        <header className="backdrop-blur-sm bg-card/90 border-b border-border/30 w-full sticky top-0 z-50 shadow-sm">
          <div className="w-full px-6 sm:px-8 lg:px-12 py-6">
            <Flex justify="between" align="center">
              <div className="flex items-center gap-3">
                <Link to="/dashboard" className="flex items-center gap-3 hover:opacity-80 transition-opacity">
                  <div className="w-8 h-8 bg-gradient-to-br from-primary to-accent rounded-lg flex items-center justify-center">
                    <span className="text-white font-bold text-sm">T</span>
                  </div>
                  <Typography variant="heading-large" className="font-bold bg-gradient-to-r from-primary to-accent bg-clip-text text-transparent">
                    TaskFlow AI
                  </Typography>
                </Link>
              </div>
              <div className="flex items-center gap-4">
                <ThemeToggle />
                <div className="flex items-center gap-3">
                  <div className="hidden sm:flex items-center gap-2 text-sm">
                    <Avatar size="sm">
                      {user?.user?.avatar && <AvatarImage src={user.user.avatar} alt={user.user.name || 'User'} />}
                      <AvatarFallback variant="primary">
                        {user?.user?.name?.charAt(0) || 'U'}
                      </AvatarFallback>
                    </Avatar>
                    <span className="font-medium">
                      {user?.user?.name || 'User'}
                    </span>
                  </div>

                  <Button
                    variant="ghost"
                    size="sm"
                    onClick={() => setShowLogoutConfirm(true)}
                    className="flex items-center gap-2 hover:bg-red-50 hover:text-red-600 dark:hover:bg-red-950 dark:hover:text-red-400 transition-all duration-200"
                  >
                    <LogOut className="h-4 w-4" />
                    <span className="hidden sm:inline">Log out</span>
                  </Button>
                </div>
              </div>
            </Flex>
          </div>
        </header>
      )}

      <main className="flex-1 bg-gradient-to-br from-background via-muted/50 to-background">
        <Routes>
          <Route path="/*" element={<LandingPage />} />

<<<<<<< HEAD
          {/* Protected Routes - Require authentication */}
          <Route path="/dashboard/*" element={
            // <ProtectedRoute>
              <Dashboard />
           // </ProtectedRoute>
          } />
=======
          <Route path="/dashboard/*" element={<Dashboard />} />
>>>>>>> 2e6474e9

          <Route path="/workspace/*" element={<WorkSpace />} />

          <Route path="/space/*" element={<SpacePage />} />

          <Route path="/board/*" element={<BoardPage />} />

          <Route path="/no-access" element={<NoAccessPage />} />

          <Route path="*" element={
            <Navigate to="/" replace />
          } />
        </Routes>
      </main>

      <LogoutConfirmDialog
        isOpen={showLogoutConfirm}
        onClose={() => setShowLogoutConfirm(false)}
        onConfirm={logout}
        userName={user?.user?.name || 'User'}
      />
    </AppLayout>
  );
}

function App() {
  return (
    <Provider store={store}>
      <ThemeProvider 
        defaultTheme="dark" 
        storageKey="theme"
      >
        <AccessibilityProvider>
          <Router>
            <AppContent />
          </Router>
        </AccessibilityProvider>
      </ThemeProvider>
    </Provider>
  );
}

export default App;<|MERGE_RESOLUTION|>--- conflicted
+++ resolved
@@ -91,16 +91,7 @@
         <Routes>
           <Route path="/*" element={<LandingPage />} />
 
-<<<<<<< HEAD
-          {/* Protected Routes - Require authentication */}
-          <Route path="/dashboard/*" element={
-            // <ProtectedRoute>
-              <Dashboard />
-           // </ProtectedRoute>
-          } />
-=======
           <Route path="/dashboard/*" element={<Dashboard />} />
->>>>>>> 2e6474e9
 
           <Route path="/workspace/*" element={<WorkSpace />} />
 
