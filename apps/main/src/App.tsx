--- conflicted
+++ resolved
@@ -8,13 +8,11 @@
 
 import {BrowserRouter as Router, Routes, Route, Navigate} from 'react-router-dom';
 import { SpacePage } from './pages/space.page';
-<<<<<<< HEAD
 import { BoardPage } from './pages/board.page';
-import { HomePage } from './pages/home.page';
-
-=======
-import Dashboard from './pages/Dashboard';  
->>>>>>> 55af2512
+import { DragDropTestPage } from './pages/dragDropTest.page';
+import TaskDetailDemo from './pages/taskDetailDemo.page';
+import { TaskManagementExample } from './components/board/TaskManagementExample';
+import { ApiTestPage } from './pages/apiTest.page';
 
 function AppContent() {
   const { theme, toggleTheme } = useTheme();
@@ -33,17 +31,13 @@
   }
 
   return (
-<<<<<<< HEAD
     <div className="min-h-screen bg-gradient-to-br from-background via-muted/10 to-background">
-=======
-    <div className="min-h-screen bg-background text-foreground select-none">
->>>>>>> 55af2512
       {/* Header with Theme Toggle */}
       <header className="backdrop-blur-sm bg-card/90 border-b border-border/30 w-full sticky top-0 z-50 shadow-sm">
         <div className="w-full px-6 sm:px-8 lg:px-12 py-6">
           <Flex justify="between" align="center">
             <div className="flex items-center gap-3">
-              <Link to="/" className="flex items-center gap-3 hover:opacity-80 transition-opacity">
+              <Link to="/space/space1" className="flex items-center gap-3 hover:opacity-80 transition-opacity">
                 <div className="w-8 h-8 bg-gradient-to-br from-primary to-accent rounded-lg flex items-center justify-center">
                   <span className="text-white font-bold text-sm">T</span>
                 </div>
@@ -103,36 +97,27 @@
         </div>
       </header>
 
-<<<<<<< HEAD
       {/* Main Content */}
       <main className="relative">
         <div className="absolute inset-0 bg-gradient-to-br from-primary/3 via-transparent to-accent/3 pointer-events-none"></div>
         <div className="relative z-10">
           <Routes>
-            <Route path="/" element={<HomePage />} />
+            <Route path="/" element={<Navigate to="/task-management" replace />} />
+            <Route path="/api-test" element={<ApiTestPage />} />
             <Route path="/space/*" element={<SpacePage />} />
             <Route path="/board/*" element={<BoardPage />} />
+            <Route path="/drag-drop-test" element={<DragDropTestPage />} />
+            <Route path="/task-detail-demo" element={<TaskDetailDemo />} />
+            <Route path="/task-management" element={<TaskManagementExample />} />
           </Routes>
         </div>
-=======
-      {/* Main Content with Gradient Background */}
-      <main className="bg-gradient-to-br from-background via-muted/50 to-background">
-
-        <Routes>
-          <Route path="/space/*" element={<SpacePage />} />
-          <Route path="/dashboard/*" element={<Dashboard/>} />
-        </Routes>
->>>>>>> 55af2512
       </main>
     </div>
   );
 }
 
-
-
 function App() {
   return (
-<<<<<<< HEAD
     <Provider store={store}>
       <ThemeProvider>
         <Router>
@@ -140,14 +125,6 @@
         </Router>
       </ThemeProvider>
     </Provider>
-=======
-    <ThemeProvider>
-      <Router>
-        <AppContent />
-      </Router>
-    </ThemeProvider>
-   
->>>>>>> 55af2512
   );
 }
 
