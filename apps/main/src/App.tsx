import { Button,  Typography, Flex } from '@taskflow/ui';
import { Link } from 'react-router-dom';
import { ThemeProvider } from '@taskflow/theme';
import { useTheme } from './hooks/useTheme';
<<<<<<< HEAD
import { Provider } from 'react-redux';
import { store } from './store';
import { useAuth } from './hooks/useAuth';

import {BrowserRouter as Router, Routes, Route, Navigate} from 'react-router-dom';
import { SpacePage } from './pages/space.page';
import { BoardPage } from './pages/board.page';
import { DragDropTestPage } from './pages/dragDropTest.page';
import TaskDetailDemo from './pages/taskDetailDemo.page';
import { TaskManagementExample } from './components/board/TaskManagementExample';
import { ApiTestPage } from './pages/apiTest.page';
=======
import {BrowserRouter as Router, Routes, Route} from 'react-router-dom';
import { SpacePage } from './pages/space.page';
import Dashboard from './pages/Dashboard';  
// import WorkSpace from './pages/workSpace';
import { LandingPage } from './pages/LandingPage';

>>>>>>> cdfd05ee

function AppContent() {
  const { theme, toggleTheme } = useTheme();
  const { isAuthenticated, isLoading } = useAuth();

  // Show loading while auth is initializing
  if (isLoading) {
    return (
      <div className="min-h-screen flex items-center justify-center">
        <div className="text-center">
          <div className="animate-spin rounded-full h-12 w-12 border-b-2 border-primary mx-auto mb-4"></div>
          <p className="text-muted-foreground">Initializing...</p>
        </div>
      </div>
    );
  }

  return (
    <div className="min-h-screen bg-gradient-to-br from-background via-muted/10 to-background">
      {/* Header with Theme Toggle */}
      <header className="backdrop-blur-sm bg-card/90 border-b border-border/30 w-full sticky top-0 z-50 shadow-sm">
        <div className="w-full px-6 sm:px-8 lg:px-12 py-6">
          <Flex justify="between" align="center">
            <div className="flex items-center gap-3">
              <Link to="/space/space1" className="flex items-center gap-3 hover:opacity-80 transition-opacity">
                <div className="w-8 h-8 bg-gradient-to-br from-primary to-accent rounded-lg flex items-center justify-center">
                  <span className="text-white font-bold text-sm">T</span>
                </div>
                <Typography variant="heading-large" className="font-bold bg-gradient-to-r from-primary to-accent bg-clip-text text-transparent">
                  TaskFlow AI
                </Typography>
              </Link>
            </div>
            <div className="flex items-center gap-4">
              <Link to="/api-test">
                <Button
                  variant="outline"
                  size="sm"
                  className="flex items-center gap-2 hover:bg-muted/50 transition-all duration-200"
                >
                  🔌 API Test
                </Button>
              </Link>
              <Link to="/drag-drop-test">
                <Button
                  variant="outline"
                  size="sm"
                  className="flex items-center gap-2 hover:bg-muted/50 transition-all duration-200"
                >
                  🧪 Test Drag & Drop
                </Button>
              </Link>
              <Link to="/task-detail-demo">
                <Button
                  variant="outline"
                  size="sm"
                  className="flex items-center gap-2 hover:bg-muted/50 transition-all duration-200"
                >
                  📋 Task Detail Demo
                </Button>
              </Link>
              <Link to="/task-management">
                <Button
                  variant="outline"
                  size="sm"
                  className="flex items-center gap-2 hover:bg-muted/50 transition-all duration-200"
                >
                  🚀 Task Management
                </Button>
              </Link>
              <Button
                variant="ghost"
                size="sm"
                onClick={toggleTheme}
                className="flex items-center gap-2 hover:bg-muted/50 transition-all duration-200 rounded-full px-4 py-2"
              >
                {theme === 'dark' ? '☀️' : '🌙'}
                <span className="hidden sm:inline">{theme === 'dark' ? 'Light' : 'Dark'}</span>
              </Button>
            </div>
          </Flex>
        </div>
      </header>

<<<<<<< HEAD
      {/* Main Content */}
      <main className="relative">
        <div className="absolute inset-0 bg-gradient-to-br from-primary/3 via-transparent to-accent/3 pointer-events-none"></div>
        <div className="relative z-10">
          <Routes>
            <Route path="/" element={<Navigate to="/task-management" replace />} />
            <Route path="/api-test" element={<ApiTestPage />} />
            <Route path="/space/*" element={<SpacePage />} />
            <Route path="/board/*" element={<BoardPage />} />
            <Route path="/drag-drop-test" element={<DragDropTestPage />} />
            <Route path="/task-detail-demo" element={<TaskDetailDemo />} />
            <Route path="/task-management" element={<TaskManagementExample />} />
          </Routes>
        </div>
=======
      {/* Main Content with Gradient Background */}
      <main className="bg-gradient-to-br from-background via-muted/50 to-background">

        <Routes>
          <Route path="/*" element={<LandingPage />} />
          <Route path="/space/*" element={<SpacePage />} />
          <Route path="/dashboard/*" element={<Dashboard/>} />
          {/* <Route path="/workspace/*" element={<WorkSpace />} /> */}
        </Routes>
>>>>>>> cdfd05ee
      </main>
    </div>
  );
}

function App() {
  return (
<<<<<<< HEAD
    <Provider store={store}>
      <ThemeProvider>
        <Router>
          <AppContent />
        </Router>
      </ThemeProvider>
    </Provider>
=======
    <ThemeProvider defaultTheme="dark" storageKey="taskflow-theme">
      <Router>
        <AppContent />
      </Router>
    </ThemeProvider>
   
>>>>>>> cdfd05ee
  );
}

export default App;<|MERGE_RESOLUTION|>--- conflicted
+++ resolved
@@ -2,7 +2,6 @@
 import { Link } from 'react-router-dom';
 import { ThemeProvider } from '@taskflow/theme';
 import { useTheme } from './hooks/useTheme';
-<<<<<<< HEAD
 import { Provider } from 'react-redux';
 import { store } from './store';
 import { useAuth } from './hooks/useAuth';
@@ -14,14 +13,6 @@
 import TaskDetailDemo from './pages/taskDetailDemo.page';
 import { TaskManagementExample } from './components/board/TaskManagementExample';
 import { ApiTestPage } from './pages/apiTest.page';
-=======
-import {BrowserRouter as Router, Routes, Route} from 'react-router-dom';
-import { SpacePage } from './pages/space.page';
-import Dashboard from './pages/Dashboard';  
-// import WorkSpace from './pages/workSpace';
-import { LandingPage } from './pages/LandingPage';
-
->>>>>>> cdfd05ee
 
 function AppContent() {
   const { theme, toggleTheme } = useTheme();
@@ -106,7 +97,6 @@
         </div>
       </header>
 
-<<<<<<< HEAD
       {/* Main Content */}
       <main className="relative">
         <div className="absolute inset-0 bg-gradient-to-br from-primary/3 via-transparent to-accent/3 pointer-events-none"></div>
@@ -121,17 +111,6 @@
             <Route path="/task-management" element={<TaskManagementExample />} />
           </Routes>
         </div>
-=======
-      {/* Main Content with Gradient Background */}
-      <main className="bg-gradient-to-br from-background via-muted/50 to-background">
-
-        <Routes>
-          <Route path="/*" element={<LandingPage />} />
-          <Route path="/space/*" element={<SpacePage />} />
-          <Route path="/dashboard/*" element={<Dashboard/>} />
-          {/* <Route path="/workspace/*" element={<WorkSpace />} /> */}
-        </Routes>
->>>>>>> cdfd05ee
       </main>
     </div>
   );
@@ -139,22 +118,13 @@
 
 function App() {
   return (
-<<<<<<< HEAD
     <Provider store={store}>
-      <ThemeProvider>
+      <ThemeProvider defaultTheme="dark" storageKey="taskflow-theme">
         <Router>
           <AppContent />
         </Router>
       </ThemeProvider>
     </Provider>
-=======
-    <ThemeProvider defaultTheme="dark" storageKey="taskflow-theme">
-      <Router>
-        <AppContent />
-      </Router>
-    </ThemeProvider>
-   
->>>>>>> cdfd05ee
   );
 }
 
