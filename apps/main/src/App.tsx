import { Button,  Typography, Flex, Container } from '@taskflow/ui';
import { ThemeProvider } from '@taskflow/theme';
import { useTheme } from './hooks/useTheme';
import {BrowserRouter as Router, Routes, Route} from 'react-router-dom';
// import { SpacePage } from './pages/space.page';
import WorkSpace from './pages/workSpace';
import { SpacePage } from './pages/space.page';
import Dashboard from './pages/Dashboard';  
// import WorkSpace from './pages/workSpace';
import { LandingPage } from './pages/LandingPage';


function AppContent() {
  const { theme, toggleTheme } = useTheme();

  return (
    <div className="min-h-screen bg-background text-foreground select-none">
      {/* Header with Theme Toggle */}
      <header className="border-b border-border bg-card">
        <Container size="7xl" className="py-4">
          <Flex justify="between" align="center">
            <Typography variant="heading-large" className="font-bold">
              TaskFlow AI
            </Typography>
            <Button
              variant="outline"
              size="sm"
              onClick={toggleTheme}
              className="flex items-center gap-2"
            >
              {theme === 'dark' ? '☀️' : '🌙'}
              {theme === 'dark' ? 'Light Mode' : 'Dark Mode'}
            </Button>
          </Flex>
        </Container>
      </header>

      {/* Main Content with Gradient Background */}
      <main className="bg-gradient-to-br from-background via-muted/50 to-background">

        <Routes>
<<<<<<< HEAD
          {/* <Route path="/space/*" element={<SpacePage />} /> */}
          <Route path="/workspace/*" element={<WorkSpace />} />
=======
          <Route path="/*" element={<LandingPage />} />
>>>>>>> 16d30a86
          <Route path="/space/*" element={<SpacePage />} />
          <Route path="/dashboard/*" element={<Dashboard/>} />
          {/* <Route path="/workspace/*" element={<WorkSpace />} /> */}
        </Routes>
      </main>
    </div>
  );
}



function App() {
  return (
    <ThemeProvider defaultTheme="dark" storageKey="taskflow-theme">
      <Router>
        <AppContent />
      </Router>
    </ThemeProvider>
   
  );
}

export default App;<|MERGE_RESOLUTION|>--- conflicted
+++ resolved
@@ -39,12 +39,9 @@
       <main className="bg-gradient-to-br from-background via-muted/50 to-background">
 
         <Routes>
-<<<<<<< HEAD
+          <Route path="/*" element={<LandingPage />} />
           {/* <Route path="/space/*" element={<SpacePage />} /> */}
           <Route path="/workspace/*" element={<WorkSpace />} />
-=======
-          <Route path="/*" element={<LandingPage />} />
->>>>>>> 16d30a86
           <Route path="/space/*" element={<SpacePage />} />
           <Route path="/dashboard/*" element={<Dashboard/>} />
           {/* <Route path="/workspace/*" element={<WorkSpace />} /> */}
