--- conflicted
+++ resolved
@@ -23,11 +23,7 @@
 import ChatWidget from './components/chat/ChatWidget';
 import { MessageCircle, X } from 'lucide-react';
 import { SocketProvider } from './contexts/SocketContext';
-<<<<<<< HEAD
-import { SocketDebugger } from './components/debug/SocketDebugger';
-=======
 // import { SocketDebugger } from './components/debug/SocketDebugger';
->>>>>>> a3d38ce5
 // import { SocketConnectionTest } from './components/debug/SocketConnectionTest';
 
 // Support Page Component
@@ -185,17 +181,10 @@
         userName={user?.user?.name || 'User'}
       />
       
-<<<<<<< HEAD
-      {/* Socket Debugger - Remove this in production */}
-      {/* {process.env.NODE_ENV === 'development' && <SocketDebugger />} */}
-      
-      {/* Socket Connection Test - Remove this in production */}
-=======
       {/* Socket Debugger - Commented out for production */}
       {/* {process.env.NODE_ENV === 'development' && <SocketDebugger />} */}
       
       {/* Socket Connection Test - Commented out for production */}
->>>>>>> a3d38ce5
       {/* {process.env.NODE_ENV === 'development' && <SocketConnectionTest />} */}
     </AppLayout>
   );
