import React, { useState, useEffect } from 'react';
import { ThemeProvider } from '@taskflow/theme';
import { useAuth } from './hooks/useAuth';
import { Provider } from 'react-redux';
import { store } from './store';
import { useAppDispatch } from './store';
import { checkAuthStatus } from './store/slices/authSlice';
import { BrowserRouter as Router, Routes, Route, Navigate } from 'react-router-dom';
import WorkSpace from './pages/workSpace';
import { SpacePage } from './pages/space.page';
import { BoardPage } from './pages/board.page';
import { LandingPage } from './pages/LandingPage';
import SignIn from './layouts/Landing/SignIn';
import SignUP from './layouts/Landing/SignUP';
import EmailVerification from './layouts/Landing/EmailVerif';
import OAuthCallback from './components/auth/OAuthCallback';
import { LogoutConfirmDialog, AppLayout } from './components';
import { AccessibilityProvider } from './components/common/AccessibilityProvider';
import UniversalNavbar from './components/common/navbar/UniversalNavbar';
import Dashboard from './pages/Dashboard';
import { NoAccessPage } from './pages/NoAccessPage';
import ChatPage from './pages/ChatPage';
import ChatWidget from './components/chat/ChatWidget';
import { MessageCircle, X } from 'lucide-react';
import { SocketProvider } from './contexts/SocketContext';
<<<<<<< HEAD
import { SocketDebugger } from './components/debug/SocketDebugger';
import { SocketConnectionTest } from './components/debug/SocketConnectionTest';
import Cancel from './layouts/workSpace/Cancel';
import Success from './layouts/workSpace/Success';
=======
// import { SocketDebugger } from './components/debug/SocketDebugger';
// import { SocketConnectionTest } from './components/debug/SocketConnectionTest';

>>>>>>> 797e58a0
// Support Page Component
const SupportPage = () => {
  const [isChatOpen, setIsChatOpen] = useState(true);

  return (
    <div className="min-h-screen bg-gradient-to-br from-background via-muted/50 to-background">
      <div className="container mx-auto px-4 py-8">
        <div className="text-center mb-8">
          <h1 className="text-4xl font-bold text-foreground mb-4">Customer Support</h1>
          <p className="text-muted-foreground text-lg">
            Need help? Our support team is here to assist you 24/7.
          </p>
        </div>
        
        <div className="max-w-4xl mx-auto">
          <div className="grid md:grid-cols-2 gap-8 mb-8">
            <div className="bg-card p-6 rounded-lg border">
              <h3 className="text-xl font-semibold mb-4">Contact Information</h3>
              <div className="space-y-3">
                <p><strong>Email:</strong> support@taskflow.com</p>
                <p><strong>Phone:</strong> +1 (555) 123-4567</p>
                <p><strong>Hours:</strong> 24/7 Support</p>
              </div>
            </div>
            
            <div className="bg-card p-6 rounded-lg border">
              <h3 className="text-xl font-semibold mb-4">Quick Help</h3>
              <div className="space-y-3">
                <p>• <a href="/docs" className="text-blue-500 hover:underline">Documentation</a></p>
                <p>• <a href="/faq" className="text-blue-500 hover:underline">FAQ</a></p>
                <p>• <a href="/community" className="text-blue-500 hover:underline">Community Forum</a></p>
              </div>
            </div>
          </div>
        </div>
      </div>
      
      {/* Chat Widget for Support Page */}
      <ChatWidget 
        isOpen={isChatOpen} 
        onClose={() => setIsChatOpen(false)} 
      />
    </div>
  );
};

function AppContent() {
  const dispatch = useAppDispatch();
  const { isAuthenticated, isLoading, user, logout } = useAuth();
  const [showLogoutConfirm, setShowLogoutConfirm] = useState(false);
  const [isChatOpen, setIsChatOpen] = useState(false);

  useEffect(() => {
    dispatch(checkAuthStatus());
  }, [dispatch]);

  if (isLoading) {
    return (
      <AppLayout>
        <div className="flex items-center justify-center h-full">
          <div className="text-center">
            <div className="animate-spin rounded-full h-12 w-12 border-b-2 border-primary mx-auto mb-4"></div>
            <p className="text-muted-foreground">Initializing...</p>
          </div>
        </div>
      </AppLayout>
    );
  }

  const handleLogout = () => {
    setShowLogoutConfirm(true);
  };

  const toggleChat = () => {
    setIsChatOpen(!isChatOpen);
  };

  return (
    <AppLayout>
      {/* Universal Navbar - Always displayed */}
      <UniversalNavbar 
        user={user || undefined}
        onLogout={handleLogout}
        isAuthenticated={isAuthenticated}
        className="sticky top-0 z-50"
        onChatClick={toggleChat}
      />

      {/* Main Content */}
      <main className="flex-1 bg-gradient-to-br from-background via-muted/50 to-background">
        <Routes>
          <Route path="/*" element={<LandingPage />} />

          <Route path="/auth/callback" element={<OAuthCallback />} />

          <Route path="/dashboard/*" element={<Dashboard />} />

          <Route path="/workspace/*" element={<WorkSpace />} />

          <Route path="/space/*" element={<SpacePage/>} />

          <Route path="/board/:boardId/*" element={<BoardPage />} />

          <Route path="/chat" element={<ChatPage />} />

          <Route path="/support" element={<SupportPage />} />

          <Route path="/cancel" element={<Cancel />} />

          <Route path="/success" element={<Success />} />

          <Route path="/no-access" element={<NoAccessPage />} />
          <Route path="*" element={
            <Navigate to="/" replace />
          } />
        </Routes>
      </main>

      {/* Floating Chat Button */}
      {isAuthenticated && (
        <div className="fixed bottom-6 right-6 z-50">
          {!isChatOpen ? (
            <button
              onClick={toggleChat}
              className="bg-blue-600 hover:bg-blue-700 text-white p-4 rounded-full shadow-lg transition-all duration-200 hover:scale-110 flex items-center justify-center"
              title="Customer Support Chat"
            >
              <MessageCircle className="w-6 h-6" />
            </button>
          ) : (
            <button
              onClick={toggleChat}
              className="bg-red-500 hover:bg-red-600 text-white p-4 rounded-full shadow-lg transition-all duration-200 hover:scale-110 flex items-center justify-center"
              title="Close Chat"
            >
              <X className="w-6 h-6" />
            </button>
          )}
        </div>
      )}

      {/* Chat Widget */}
      <ChatWidget 
        isOpen={isChatOpen} 
        onClose={() => setIsChatOpen(false)} 
      />

      <LogoutConfirmDialog
        isOpen={showLogoutConfirm}
        onClose={() => setShowLogoutConfirm(false)}
        onConfirm={(allDevices?: boolean) => logout({ allDevices })}
        userName={user?.user?.name || 'User'}
      />
      
      {/* Socket Debugger - Commented out for production */}
      {/* {process.env.NODE_ENV === 'development' && <SocketDebugger />} */}
      
      {/* Socket Connection Test - Commented out for production */}
      {/* {process.env.NODE_ENV === 'development' && <SocketConnectionTest />} */}
    </AppLayout>
  );
}

function App() {
  return (
    <Provider store={store}>
      <ThemeProvider 
        defaultTheme="dark" 
        storageKey="theme"      >
        <AccessibilityProvider>
          <Router>
            <SocketProvider>
              <AppContent />
            </SocketProvider>
          </Router>
        </AccessibilityProvider>
      </ThemeProvider>
    </Provider>
  );
}

export default App;<|MERGE_RESOLUTION|>--- conflicted
+++ resolved
@@ -23,16 +23,9 @@
 import ChatWidget from './components/chat/ChatWidget';
 import { MessageCircle, X } from 'lucide-react';
 import { SocketProvider } from './contexts/SocketContext';
-<<<<<<< HEAD
-import { SocketDebugger } from './components/debug/SocketDebugger';
-import { SocketConnectionTest } from './components/debug/SocketConnectionTest';
-import Cancel from './layouts/workSpace/Cancel';
-import Success from './layouts/workSpace/Success';
-=======
 // import { SocketDebugger } from './components/debug/SocketDebugger';
 // import { SocketConnectionTest } from './components/debug/SocketConnectionTest';
 
->>>>>>> 797e58a0
 // Support Page Component
 const SupportPage = () => {
   const [isChatOpen, setIsChatOpen] = useState(true);
