--- conflicted
+++ resolved
@@ -2,11 +2,10 @@
 export const env = {
   // API Configuration
   API_BASE_URL: import.meta.env.VITE_API_BASE_URL || 'http://localhost:3001/api',
-<<<<<<< HEAD
+
   API_URL: import.meta.env.VITE_API_URL || 'http://localhost:3001/api',
-=======
-  SOCKET_URL: import.meta.env.VITE_SOCKET_URL || 'http://localhost:5000',
->>>>>>> 94fab4df
+  
+  SOCKET_URL: import.meta.env.VITE_SOCKET_URL || 'http://localhost:3001',
   
   // App Configuration
   APP_NAME: import.meta.env.VITE_APP_NAME || 'TaskFlow',
