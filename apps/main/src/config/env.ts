--- conflicted
+++ resolved
@@ -37,11 +37,6 @@
   ENABLE_API_MOCKING: import.meta.env.VITE_ENABLE_API_MOCKING === 'true',
   
   // Build Info
-<<<<<<< HEAD
-  BUILD_TIME: import.meta.env.VITE_BUILD_TIME || '',
-  COMMIT_HASH: import.meta.env.VITE_COMMIT_HASH || '',
-  BUILD_MODE: import.meta.env.VITE_BUILD_MODE || 'development'
-=======
   BUILD_TIME: import.meta.env.VITE_BUILD_TIME,
   COMMIT_HASH: import.meta.env.VITE_COMMIT_HASH,
   VITE_GOOGLE_CLIENT_ID: import.meta.env.VITE_GOOGLE_CLIENT_ID||"625288272720-qem1ue46j75pt272mab8f35baimqgeag.apps.googleusercontent.com",
@@ -57,7 +52,6 @@
 
 
 
->>>>>>> 85316535
 } as const;
 
 
