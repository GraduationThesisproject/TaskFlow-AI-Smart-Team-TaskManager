--- conflicted
+++ resolved
@@ -9,17 +9,10 @@
   return (
     <div>
       <Routes>
-<<<<<<< HEAD
         <Route path="" element={<Home/>} />
-        <Route path="Templates" element={<Templates/>} />
-        <Route path="Calendar" element={<Calendar/>} />
-        <Route path="Settings" element={<Settings/>} />
-=======
-        <Route path="/home" element={<Home/>} />
-        <Route path="/templates" element={<Templates/>} />
-        <Route path="/calendar" element={<Calendar/>} />
-        <Route path="/settings" element={<Settings/>} />
->>>>>>> 426cb96b
+        <Route path="templates" element={<Templates/>} />
+        <Route path="calendar" element={<Calendar/>} />
+        <Route path="settings" element={<Settings/>} />
       </Routes>
       
      </div>
