--- conflicted
+++ resolved
@@ -7,19 +7,6 @@
 
 const Dashboard: React.FC = () => {
   return (
-<<<<<<< HEAD
-    <div>
-      <Routes>
-        <Route path="" element={<Home/>} />
-        <Route path="Templates" element={<Templates/>} />
-        <Route path="Calendar" element={<Calendar/>} />
-        <Route path="Settings" element={<Settings/>} />
-      </Routes>
-      
-     </div>
-   );
- };
-=======
     <Routes>
       <Route path="" element={<Home />} />
       <Route path="templates" element={<Templates />} />
@@ -28,6 +15,5 @@
     </Routes>
   );
 };
->>>>>>> 77a1a1cd
 
 export default Dashboard;