--- conflicted
+++ resolved
@@ -2,17 +2,8 @@
 import { Input } from './Input';
 import { Typography } from './Typography';
 import { cn } from './utils';
-<<<<<<< HEAD
+
 import { Mail, Lock, User } from 'lucide-react';
-=======
-import { 
-  EyeIcon, 
-  EyeSlashIcon, 
-  EnvelopeIcon, 
-  LockClosedIcon, 
-  UserIcon 
-} from '@heroicons/react/24/outline';
->>>>>>> d4719f7f
 
 interface FormFieldProps extends React.InputHTMLAttributes<HTMLInputElement> {
   label: string;
@@ -79,27 +70,7 @@
               {getIcon()}
             </div>
           )}
-<<<<<<< HEAD
-=======
-          
-          {/* Password Toggle */}
-          {showPasswordToggle && (
-            <Button
-              type="button"
-              variant="ghost"
-              size="icon-sm"
-              onClick={() => setShowPassword(!showPassword)}
-              className="absolute right-4 top-1/2 -translate-y-1/2 h-auto w-auto p-0 hover:bg-transparent"
-              aria-label={showPassword ? 'Hide password' : 'Show password'}
-            >
-              {showPassword ? (
-                <EyeSlashIcon className="w-5 h-5 text-muted-foreground hover:text-foreground transition-colors" />
-              ) : (
-                <EyeIcon className="w-5 h-5 text-muted-foreground hover:text-foreground transition-colors" />
-              )}
-            </Button>
-          )}
->>>>>>> d4719f7f
+
         </div>
         
         {/* Error Message */}
