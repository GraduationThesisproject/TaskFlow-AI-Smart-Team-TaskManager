import React, { useState, useRef, useEffect } from 'react';
import { cva, type VariantProps } from 'class-variance-authority';
import { cn } from './utils';
import { ChevronDown, ChevronUp } from 'lucide-react';

const dropdownTriggerVariants = cva(
  "inline-flex items-center justify-center gap-2 rounded-md font-medium ring-offset-background transition-all duration-200 focus-visible:outline-none focus-visible:ring-2 focus-visible:ring-ring focus-visible:ring-offset-2 disabled:pointer-events-none disabled:opacity-50",
  {
    variants: {
      variant: {
        default: "bg-primary text-primary-foreground hover:bg-primary/90 shadow-sm",
        outline: "border border-input bg-background hover:bg-accent hover:text-accent-foreground shadow-sm",
        ghost: "hover:bg-accent hover:text-accent-foreground",
        secondary: "bg-secondary text-secondary-foreground hover:bg-secondary/80 shadow-sm",
        subtle: "bg-muted/50 text-muted-foreground hover:bg-muted hover:text-foreground",
        // Special variant for when using Button as trigger to avoid double hover
        button: "",
      },
      size: {
        sm: "h-8 px-3 text-xs",
        default: "h-10 px-4 py-2 text-sm",
        lg: "h-11 px-6 text-base",
      },
    },
    defaultVariants: {
      variant: "outline",
      size: "default",
    },
  }
);

const dropdownContentVariants = cva(
  "absolute z-50 min-w-[200px] w-full rounded-lg border bg-popover p-1.5 text-popover-foreground shadow-md animate-in data-[side=bottom]:slide-in-from-top-2 data-[side=left]:slide-in-from-right-2 data-[side=right]:slide-in-from-left-2 data-[side=top]:slide-in-from-bottom-2",
  {
    variants: {
      side: {
        bottom: "top-full mt-2",
        top: "bottom-full mb-2",
        left: "right-full mr-2",
        right: "left-full ml-2",
      },
      align: {
        start: "left-0",
        center: "left-1/2 transform -translate-x-1/2",
        end: "right-0",
      },
    },
    defaultVariants: {
      side: "bottom",
      align: "start",
    },
  }
);

const dropdownItemVariants = cva(
  "relative flex w-full cursor-pointer select-none items-center gap-2 rounded-md px-3 py-2.5 text-sm outline-none transition-all duration-150 hover:bg-accent hover:text-accent-foreground focus:bg-accent focus:text-accent-foreground data-[disabled]:pointer-events-none data-[disabled]:opacity-50 data-[highlighted]:bg-accent data-[highlighted]:text-accent-foreground",
  {
    variants: {
      variant: {
        default: "",
        destructive: "text-destructive hover:bg-destructive/10 hover:text-destructive focus:bg-destructive/10 focus:text-destructive",
        success: "text-green-600 hover:bg-green-50 hover:text-green-900 dark:text-green-400 dark:hover:bg-green-950 dark:hover:text-green-50",
        warning: "text-yellow-600 hover:bg-yellow-50 hover:text-yellow-900 dark:text-yellow-400 dark:hover:bg-yellow-950 dark:hover:text-yellow-50",
      },
    },
    defaultVariants: {
      variant: "default",
    },
  }
);

interface DropdownProps extends VariantProps<typeof dropdownTriggerVariants> {
  trigger: React.ReactNode;
  children: React.ReactNode;
  side?: VariantProps<typeof dropdownContentVariants>['side'];
  align?: VariantProps<typeof dropdownContentVariants>['align'];
  className?: string;
  contentClassName?: string;
<<<<<<< HEAD
  showChevron?: boolean;
  disabled?: boolean;
  onOpenChange?: (open: boolean) => void;
=======
  triggerIsButton?: boolean; // New prop to explicitly indicate if trigger is already a button
>>>>>>> 02b56eb2
}

export const Dropdown: React.FC<DropdownProps> = ({
  trigger,
  children,
  variant,
  size,
  side,
  align,
  className,
  contentClassName,
<<<<<<< HEAD
  showChevron = true,
  disabled = false,
  onOpenChange,
=======
  triggerIsButton = false,
>>>>>>> 02b56eb2
}) => {
  const [isOpen, setIsOpen] = useState(false);
  const dropdownRef = useRef<HTMLDivElement>(null);

  const handleToggle = (newState: boolean) => {
    setIsOpen(newState);
    onOpenChange?.(newState);
  };

  // Check if trigger is a Button component to avoid double hover effects
  const isButtonTrigger = React.isValidElement(trigger) && 
    (trigger.type === 'button' || 
     (React.isValidElement(trigger) && trigger.props.className && trigger.props.className.includes('Button')));

  // If trigger is a Button, wrap it to handle the dropdown functionality
  if (isButtonTrigger) {
    useEffect(() => {
      const handleClickOutside = (event: MouseEvent) => {
        if (dropdownRef.current && !dropdownRef.current.contains(event.target as Node)) {
          handleToggle(false);
        }
      };

      const handleEscape = (event: KeyboardEvent) => {
        if (event.key === 'Escape') {
          handleToggle(false);
        }
      };

      if (isOpen) {
        document.addEventListener('mousedown', handleClickOutside);
        document.addEventListener('keydown', handleEscape);
      }

      return () => {
        document.removeEventListener('mousedown', handleClickOutside);
        document.removeEventListener('keydown', handleEscape);
      };
    }, [isOpen]);

    return (
      <div className="relative inline-block" ref={dropdownRef}>
        {/* Clone the trigger and add dropdown functionality without DOM nesting */}
        {React.cloneElement(trigger as React.ReactElement, {
          onClick: (e: React.MouseEvent) => {
            e.preventDefault();
            e.stopPropagation();
            if (!disabled) {
              handleToggle(!isOpen);
            }
            // Call original onClick if it exists
            if (trigger.props.onClick) {
              trigger.props.onClick(e);
            }
          },
          onKeyDown: (e: React.KeyboardEvent) => {
            if (e.key === 'Enter' || e.key === ' ') {
              e.preventDefault();
              if (!disabled) {
                handleToggle(!isOpen);
              }
            }
            // Call original onKeyDown if it exists
            if (trigger.props.onKeyDown) {
              trigger.props.onKeyDown(e);
            }
          },
          'aria-haspopup': 'true',
          'aria-expanded': isOpen,
          disabled: disabled,
        })}
        
        {isOpen && (
          <div
            className={cn(
              'absolute z-50 min-w-[8rem] overflow-hidden rounded-md border bg-popover p-1 text-popover-foreground shadow-md data-[state=open]:animate-in data-[state=closed]:animate-out data-[state=closed]:fade-out-0 data-[state=open]:fade-in-0 data-[state=closed]:zoom-out-95 data-[state=open]:zoom-in-95',
              side === 'top' ? 'bottom-full mb-2' : 'top-full mt-2',
              side === 'left' ? 'right-full mr-2' : side === 'right' ? 'left-full ml-2' : '',
              contentClassName
            )}
          >
            {children}
          </div>
        )}
      </div>
    );
  }

      useEffect(() => {
      const handleClickOutside = (event: MouseEvent) => {
        if (dropdownRef.current && !dropdownRef.current.contains(event.target as Node)) {
          handleToggle(false);
        }
      };

      const handleEscape = (event: KeyboardEvent) => {
        if (event.key === 'Escape') {
          handleToggle(false);
        }
      };

      if (isOpen) {
        document.addEventListener('mousedown', handleClickOutside);
        document.addEventListener('keydown', handleEscape);
      }

      return () => {
        document.removeEventListener('mousedown', handleClickOutside);
        document.removeEventListener('keydown', handleEscape);
      };
    }, [isOpen]);

  const handleKeyDown = (event: React.KeyboardEvent) => {
    if (event.key === 'Enter' || event.key === ' ') {
      event.preventDefault();
      if (!disabled) {
        handleToggle(!isOpen);
      }
    }
  };

  // Check if the trigger is a Button component to avoid nested buttons
  const isButtonTrigger = triggerIsButton || (React.isValidElement(trigger) && (
    trigger.type === 'button' || 
    (typeof trigger.type === 'function' && (trigger.type as any).displayName === 'Button')
  ));

  return (
    <div className="relative inline-block" ref={dropdownRef}>
<<<<<<< HEAD
      <button
        className={cn(
          dropdownTriggerVariants({ variant: isButtonTrigger ? 'button' : variant, size }), 
          className,
          disabled && "opacity-50 cursor-not-allowed"
        )}
        onClick={() => !disabled && handleToggle(!isOpen)}
        onKeyDown={handleKeyDown}
        aria-haspopup="true"
        aria-expanded={isOpen}
        disabled={disabled}
        type="button"
      >
        {trigger}
        {showChevron && (
          <div className="flex items-center">
            {isOpen ? (
              <ChevronUp className="h-4 w-4 transition-transform duration-200" />
            ) : (
              <ChevronDown className="h-4 w-4 transition-transform duration-200" />
            )}
          </div>
        )}
      </button>
=======
      {isButtonTrigger ? (
        // If trigger is already a button, wrap it in a div and add click handler
        <div 
          className="inline-block"
          onClick={() => setIsOpen(!isOpen)}
          onKeyDown={handleKeyDown}
          role="button"
          tabIndex={0}
          aria-haspopup="true"
          aria-expanded={isOpen}
        >
          {trigger}
        </div>
      ) : (
        // Otherwise, render as a button with trigger inside
        <button
          className={cn(dropdownTriggerVariants({ variant, size }), className)}
          onClick={() => setIsOpen(!isOpen)}
          onKeyDown={handleKeyDown}
          aria-haspopup="true"
          aria-expanded={isOpen}
        >
          {trigger}
        </button>
      )}
>>>>>>> 02b56eb2

      {isOpen && (
        <div 
          className={cn(dropdownContentVariants({ side, align }), contentClassName)}
          data-side={side}
          style={{
            animationDuration: '150ms',
          }}
        >
          {children}
        </div>
      )}
    </div>
  );
};

interface DropdownItemProps extends VariantProps<typeof dropdownItemVariants> {
  children: React.ReactNode;
  onClick?: () => void;
  disabled?: boolean;
  className?: string;
  icon?: React.ReactNode;
  shortcut?: string;
}

export const DropdownItem: React.FC<DropdownItemProps> = ({
  children,
  onClick,
  disabled = false,
  variant,
  className,
  icon,
  shortcut,
}) => (
  <button
    type="button"
    className={cn(dropdownItemVariants({ variant }), className)}
    onClick={disabled ? undefined : onClick}
    disabled={disabled}
    role="menuitem"
  >
    {icon && <span className="flex-shrink-0">{icon}</span>}
    <span className="flex-1 text-left">{children}</span>
    {shortcut && (
      <span className="ml-auto text-xs text-muted-foreground font-mono">
        {shortcut}
      </span>
    )}
  </button>
);

export const DropdownSeparator: React.FC<{ className?: string }> = ({ className }) => (
  <div className={cn("my-1.5 h-px bg-border/50", className)} role="separator" />
);

export const DropdownLabel: React.FC<{ 
  children: React.ReactNode; 
  className?: string;
  icon?: React.ReactNode;
}> = ({ children, className, icon }) => (
  <div className={cn("flex items-center gap-2 px-3 py-2 text-xs font-semibold text-muted-foreground uppercase tracking-wide", className)}>
    {icon && <span className="flex-shrink-0">{icon}</span>}
    {children}
  </div>
);

export const DropdownGroup: React.FC<{ 
  children: React.ReactNode; 
  className?: string;
}> = ({ children, className }) => (
  <div className={cn("space-y-0.5", className)}>
    {children}
  </div>
);

export {
  dropdownTriggerVariants,
  dropdownContentVariants,
  dropdownItemVariants,
};<|MERGE_RESOLUTION|>--- conflicted
+++ resolved
@@ -76,13 +76,9 @@
   align?: VariantProps<typeof dropdownContentVariants>['align'];
   className?: string;
   contentClassName?: string;
-<<<<<<< HEAD
   showChevron?: boolean;
   disabled?: boolean;
   onOpenChange?: (open: boolean) => void;
-=======
-  triggerIsButton?: boolean; // New prop to explicitly indicate if trigger is already a button
->>>>>>> 02b56eb2
 }
 
 export const Dropdown: React.FC<DropdownProps> = ({
@@ -94,13 +90,9 @@
   align,
   className,
   contentClassName,
-<<<<<<< HEAD
   showChevron = true,
   disabled = false,
   onOpenChange,
-=======
-  triggerIsButton = false,
->>>>>>> 02b56eb2
 }) => {
   const [isOpen, setIsOpen] = useState(false);
   const dropdownRef = useRef<HTMLDivElement>(null);
@@ -223,17 +215,16 @@
   };
 
   // Check if the trigger is a Button component to avoid nested buttons
-  const isButtonTrigger = triggerIsButton || (React.isValidElement(trigger) && (
+  const isButtonTrigger2 = React.isValidElement(trigger) && (
     trigger.type === 'button' || 
     (typeof trigger.type === 'function' && (trigger.type as any).displayName === 'Button')
-  ));
+  );
 
   return (
     <div className="relative inline-block" ref={dropdownRef}>
-<<<<<<< HEAD
       <button
         className={cn(
-          dropdownTriggerVariants({ variant: isButtonTrigger ? 'button' : variant, size }), 
+          dropdownTriggerVariants({ variant: isButtonTrigger2 ? 'button' : variant, size }), 
           className,
           disabled && "opacity-50 cursor-not-allowed"
         )}
@@ -255,33 +246,6 @@
           </div>
         )}
       </button>
-=======
-      {isButtonTrigger ? (
-        // If trigger is already a button, wrap it in a div and add click handler
-        <div 
-          className="inline-block"
-          onClick={() => setIsOpen(!isOpen)}
-          onKeyDown={handleKeyDown}
-          role="button"
-          tabIndex={0}
-          aria-haspopup="true"
-          aria-expanded={isOpen}
-        >
-          {trigger}
-        </div>
-      ) : (
-        // Otherwise, render as a button with trigger inside
-        <button
-          className={cn(dropdownTriggerVariants({ variant, size }), className)}
-          onClick={() => setIsOpen(!isOpen)}
-          onKeyDown={handleKeyDown}
-          aria-haspopup="true"
-          aria-expanded={isOpen}
-        >
-          {trigger}
-        </button>
-      )}
->>>>>>> 02b56eb2
 
       {isOpen && (
         <div 
